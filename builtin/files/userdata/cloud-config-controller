{{ define "instance-script" -}}
{{- $S3URI := self.Parts.s3.Asset.S3URL -}}
 . /etc/environment
export COREOS_PRIVATE_IPV4 COREOS_PRIVATE_IPV6 COREOS_PUBLIC_IPV4 COREOS_PUBLIC_IPV6
REGION=$(curl -s http://169.254.169.254/latest/dynamic/instance-identity/document | jq -r '.region')
USERDATA_FILE=userdata-controller

run() {
  bin="$1"; shift
  while ! /usr/bin/rkt run \
          --net=host \
          --volume=dns,kind=host,source=/etc/resolv.conf,readOnly=true --mount volume=dns,target=/etc/resolv.conf  \
          --volume=awsenv,kind=host,source=/var/run/coreos,readOnly=false --mount volume=awsenv,target=/var/run/coreos \
          --trust-keys-from-https \
          {{.AWSCliImage.Options}}{{.AWSCliImage.RktRepo}} --exec=$bin -- "$@"; do
    sleep 1
  done
}

run bash -c "aws configure set s3.signature_version s3v4; aws s3 --region $REGION cp {{$S3URI}} /var/run/coreos/$USERDATA_FILE"

{{ .NodeProvisioner.RemoteCommand }}

exec /usr/bin/coreos-cloudinit --from-file /var/run/coreos/$USERDATA_FILE
{{ end }}

{{ define "instance" -}}
{ "Fn::Base64": { "Fn::Join" : ["\n", [
  "#!/bin/bash -xe",
  "# s3-part-fingerprint: {{ (execTemplate "s3" .) | fingerprint }}",
  {"Fn::Sub": "echo '{{.StackNameEnvVarName}}=${AWS::StackName}' >>{{.StackNameEnvFileName}}"},
  {{ (execTemplate "instance-script" .) | toJSON }}
]]}}
{{ end }}

{{ define "s3" -}}
#cloud-config
coreos:
  update:
    reboot-strategy: "off"
  units:
{{if .DisableContainerLinuxAutomaticUpdates}}
    - name: disable-automatic-update.service
      command: start
      content: |
        [Unit]
        Description=Disable Container Linux automatic update. Work around to be removed on Ignition migration.
        [Service]
        ExecStart=/usr/bin/sh -c 'for u in update-engine locksmithd; do systemctl stop $${u}.service; systemctl mask $${u}.service; systemctl disable $${u}.service; done; systemctl reset-failed'
{{end}}

    - name: handle-disable-request.service
      enable: true
      command: start
      content: |
        [Unit]
        Description=Shuts down core services when requested
        After=kubelet.service network-online.target
        Wants=kubelet.service

        [Service]
        Type=simple
        TimeoutStartSec=60m
        Restart=on-failure
        RestartSec=30
        ExecStartPre=/usr/bin/systemctl is-active kubelet
        ExecStart=/opt/bin/handle-disable-request

        [Install]
        WantedBy=multi-user.target

    - name: handle-cluster-cidr-changes.service
      enable: true
      command: start
      content: |
        [Unit]
        Description=Handle changes to pod and service cidrs
        After=kubelet.service network-online.target
        Wants=kubelet.service

        [Service]
        Type=simple
        TimeoutStartSec=60m
        Restart=on-failure
        RestartSec=30
        ExecStartPre=/usr/bin/systemctl is-active kubelet
        ExecStart=/opt/bin/handle-cluster-cidr-changes

        [Install]
        WantedBy=multi-user.target

{{- range $u := .Controller.CustomSystemdUnits}}
    - name: {{$u.Name}}
      {{- if $u.Command }}
      command: {{ $u.Command }}
      {{- end}}
      {{- if $u.Enable }}
      enable: {{ $u.Enable }}
      {{- end }}
      {{- if $u.Runtime }}
      runtime: {{ $u.Runtime }}
      {{- end }}
      {{- if $u.DropInsPresent }}
      drop-ins:
        {{- range $d := $u.DropIns }}
        - name: {{ $d.Name }}
          content: |
            {{- range $i := $d.ContentArray }}
            {{ $i }}
            {{- end}}
        {{- end }}
      {{- end}}
      {{- if $u.ContentPresent }}
      content: |
        {{- range $l := $u.ContentArray}}
        {{ $l }}
        {{- end }}
      {{- end }}
{{- end}}
    - name: systemd-modules-load.service
      command: restart
{{range $volumeMountSpecIndex, $volumeMountSpec := .Controller.VolumeMounts}}
    - name: format-{{$volumeMountSpec.SystemdMountName}}.service
      command: start
      content: |
        [Unit]
        Description=Formats the EBS persistent volume drive for {{$volumeMountSpec.Device}}
        Before=local-fs-pre.target

        [Service]
        Type=oneshot
        ExecStart=-/usr/sbin/mkfs.xfs {{$volumeMountSpec.Device}}

        [Install]
        WantedBy=local-fs-pre.target

    - name: {{$volumeMountSpec.SystemdMountName}}.mount
      command: start
      content: |
        [Unit]
        Description=Mount volume to {{$volumeMountSpec.Path}}

        [Mount]
        What={{$volumeMountSpec.Device}}
        Where={{$volumeMountSpec.Path}}
{{end}}
{{- if .HostOS.BashPrompt.Enabled }}
    - name: replace-prompt.service
      enable: true
      command: start
      content: |
        [Unit]
        Description=Replaces the default bashrc with more informative prompt
        Before=sshd.service

        [Service]
        Type=oneshot
        RemainAfterExit=yes
        ExecStartPre=/bin/bash -c "mv /etc/bash/bashrc /etc/old-bashrc"
        ExecStart=/bin/bash -c "cp /etc/bash/bashrc-kube-aws /etc/bash/bashrc"

        [Install]
        WantedBy=multi-user.target
{{- end }}
{{- if .HostOS.MOTDBanner.Enabled }}
    - name: enhance-motd.service
      enable: true
      command: start
      content: |
        [Unit]
        Description=Add additional information to system motd
        Before=sshd.service

        [Service]
        Type=oneshot
        RemainAfterExit=yes
        ExecStart=/bin/bash -c "echo -e \"{{.HostOS.MOTDBanner.KubernetesColour.On}}Kubernetes{{.HostOS.MOTDBanner.KubernetesColour.Off}} {{ .K8sVer }}\" >>/etc/motd"


        [Install]
        WantedBy=multi-user.target
{{- end }}
{{if and (.AmazonSsmAgent.Enabled) (ne .AmazonSsmAgent.DownloadUrl "")}}
    - name: amazon-ssm-agent.service
      command: start
      enable: true
      content: |
        [Unit]
        Description=amazon-ssm-agent
        Requires=network-online.target
        After=network-online.target

        [Service]
        Type=simple
        ExecStartPre=/opt/ssm/bin/install-ssm-agent.sh
        ExecStart=/opt/ssm/bin/amazon-ssm-agent
        KillMode=controll-group
        Restart=on-failure
        RestartSec=1min

        [Install]
        WantedBy=network-online.target
{{end}}
{{if .CloudWatchLogging.Enabled}}
    - name: journald-cloudwatch-logs.service
      command: start
      content: |
        [Unit]
        Description=Docker run journald-cloudwatch-logs to send journald logs to CloudWatch
        Requires=network-online.target
        After=network-online.target

        [Service]
        ExecStartPre=-/usr/bin/mkdir -p /var/journald-cloudwatch-logs
        ExecStart=/usr/bin/rkt run \
                  --insecure-options=image \
                  --volume resolv,kind=host,source=/etc/resolv.conf,readOnly=true \
                  --mount volume=resolv,target=/etc/resolv.conf \
                  --volume journald-cloudwatch-logs,kind=host,source=/var/journald-cloudwatch-logs \
                  --mount volume=journald-cloudwatch-logs,target=/var/journald-cloudwatch-logs \
                  --volume journal,kind=host,source=/var/log/journal,readOnly=true \
                  --mount volume=journal,target=/var/log/journal \
                  --volume machine-id,kind=host,source=/etc/machine-id,readOnly=true \
                  --mount volume=machine-id,target=/etc/machine-id \
                  --uuid-file-save=/var/journald-cloudwatch-logs/journald-cloudwatch-logs.uuid \
                  {{ .JournaldCloudWatchLogsImage.RktRepo }} -- {{.ClusterName}}
        ExecStopPost=/usr/bin/rkt rm --uuid-file=/var/journald-cloudwatch-logs/journald-cloudwatch-logs.uuid
        Restart=always
        RestartSec=60s

        [Install]
        WantedBy=multi-user.target
{{end}}
    - name: cfn-etcd-environment.service
      enable: true
      command: start
      runtime: true
      content: |
        [Unit]
        Description=Fetches etcd static IP addresses list from CF
        After=network-online.target

        [Service]
        Restart=on-failure
        RemainAfterExit=true
        EnvironmentFile={{.StackNameEnvFileName}}
        ExecStartPre=/opt/bin/cfn-etcd-environment
        ExecStart=/usr/bin/mv -f /var/run/coreos/etcd-environment /etc/etcd-environment
{{if .Experimental.AwsEnvironment.Enabled}}
    - name: set-aws-environment.service
      enable: true
      command: start
      runtime: true
      content: |
        [Unit]
        Description=Set AWS environment variables in /etc/aws-environment
        After=network-online.target

        [Service]
        Type=oneshot
        RemainAfterExit=true
        EnvironmentFile={{.StackNameEnvFileName}}
        ExecStartPre=/bin/touch /etc/aws-environment
        ExecStart=/opt/bin/set-aws-environment
{{end}}

{{ if .CfnInitConfigSets }}
    - name: cfn-init-files.service
      enable: true
      command: start
      runtime: true
      content: |
        [Unit]
        Description=Render necessary files with cfn-init
        After=network-online.target

        [Service]
        Type=oneshot
        RemainAfterExit=true
        EnvironmentFile={{.StackNameEnvFileName}}
        ExecStart=/opt/bin/cfn-init-files
{{ end }}

    - name: docker.service
      drop-ins:
{{if .Experimental.EphemeralImageStorage.Enabled}}
        - name: 10-docker-mount.conf
          content: |
            [Unit]
            After=var-lib-docker.mount
            Wants=var-lib-docker.mount
{{end}}
        - name: 10-post-start-check.conf
          content: |
            [Service]
            RestartSec=10
            ExecStartPost=/usr/bin/docker pull {{.PauseImage.RepoWithTag}}

        - name: 60-logfilelimit.conf
          content: |
            [Service]
            Environment="DOCKER_OPTS=--log-opt max-size=50m --log-opt max-file=3"

    - name: flanneld.service
      enable: false
    {{ if .AssetsEncryptionEnabled -}}
    - name: decrypt-assets.service
      enable: true
      command: start
      content: |
        [Unit]
        Description=Convert encrypted credentials

        [Service]
        Type=oneshot
        RemainAfterExit=true
        ExecStart=/opt/bin/retry 10 /opt/bin/decrypt-assets
    {{- end }}

    - name: kubelet.service
      command: start
      runtime: true
      content: |
        [Unit]
        Wants=cfn-etcd-environment.service
        After=cfn-etcd-environment.service
        Wants=rpc-statd.service
        Wants=decrypt-assets.service
        After=decrypt-assets.service

        [Service]

        # EnvironmentFile=/etc/environment allows the reading of COREOS_PRIVATE_IPV4
        EnvironmentFile=/etc/environment
        EnvironmentFile=-/etc/etcd-environment
        EnvironmentFile=-/etc/default/kubelet
        ExecStartPre=/usr/bin/systemctl is-active cfn-etcd-environment.service
        ExecStartPre=/usr/bin/mkdir -p /var/lib/cni
        ExecStartPre=/usr/bin/mkdir -p /var/log/containers
        ExecStartPre=/usr/bin/mkdir -p /opt/cni/bin
        ExecStartPre=/usr/bin/mkdir -p /etc/kubernetes/manifests
        ExecStartPre=/usr/bin/mkdir -p /etc/kubernetes/cni/net.d
        ExecStartPre=/usr/bin/mkdir -p /var/run/calico
        ExecStartPre=/usr/bin/mkdir -p /var/lib/calico
        ExecStartPre=/usr/bin/mkdir -p /var/lib/kubelet
        ExecStartPre=/usr/bin/mkdir -p /var/lib/docker
        ExecStartPre=/bin/bash -c "if ! grep -q "/var/lib/kubelet" /proc/mounts; then mount --bind /var/lib/kubelet /var/lib/kubelet && mount --make-shared /var/lib/kubelet; fi"
        ExecStartPre=/bin/sed -e "s/COREOS_PRIVATE_IPV4/${COREOS_PRIVATE_IPV4}/g" -i /etc/kubernetes/config/kubelet.yaml
        ExecStartPre=/bin/sh -ec "find /etc/kubernetes/manifests /srv/kubernetes/manifests  -maxdepth 1 -type f | xargs --no-run-if-empty sed -i 's|#ETCD_ENDPOINTS#|${ETCD_ENDPOINTS}|'"
        ExecStartPre=-/bin/docker rm -f kubelet
        ExecStart=/bin/sh -c "docker run --name kubelet --privileged --net=host --pid=host \
        -v /:/rootfs:ro \
        -v /sys:/sys:ro \
        -v /dev:/dev \
        -v /var/run/docker.sock:/var/run/docker.sock \
        -v /etc/resolv.conf:/etc/resolv.conf:ro \
        -v /var/lib/cni:/var/lib/cni:rw \
        -v /var/run/calico:/var/run/calico:rw \
        -v /var/lib/calico:/var/lib/calico:rw \
        -v /var/log:/var/log:rw \
        -v /opt/cni/bin:/opt/cni/bin:rw \
        -v /etc/kubernetes:/etc/kubernetes:rw \
        -v /var/lib/kubelet:/var/lib/kubelet:shared \
        -v /var/lib/docker:/var/lib/docker:rshared \
        {{- if gt (len .Kubelet.Mounts) 0 }}
          {{- range .Kubelet.Mounts }}
        {{ .MountDockerRW }} \
          {{- end }}
        {{- end }}
        {{ .HyperkubeImage.RepoWithTag }} /kubelet \
        {{- if checkVersion ">= 1.14" .K8sVer }}
        --bootstrap-kubeconfig=/etc/kubernetes/kubeconfig/worker-bootstrap.yaml \
        {{- end }}
        {{ if .Kubelet.Kubeconfig -}}
        --kubeconfig={{ .Kubelet.Kubeconfig }} \
        {{ else -}}
        --kubeconfig=/etc/kubernetes/kubeconfig/kubelet.yaml \
        {{ end -}}
        {{if checkVersion "<1.10" .K8sVer -}}
        --require-kubeconfig \
        {{end -}}
        --cni-conf-dir=/etc/kubernetes/cni/net.d \
        --cni-bin-dir=/opt/cni/bin \
        --network-plugin={{.K8sNetworkPlugin}} \
        --container-runtime={{.ContainerRuntime}} \
        --register-node=true \
        --node-labels=node.kubernetes.io/role="master",service-cidr={{ .ServiceCIDR | toLabel }}{{if .NodeLabels.Enabled}},{{.NodeLabels.String}}{{end}} \
        --register-with-taints=node.kubernetes.io/role=master:NoSchedule \
        --config=/etc/kubernetes/config/kubelet.yaml \
        {{- if .Experimental.CloudControllerManager.Enabled }}
        --cloud-provider=external \
        {{- else }}
        --cloud-provider=aws \
        {{- end }}
        {{- if .Kubernetes.Networking.AmazonVPC.Enabled }}
        --node-ip=$$(curl http://169.254.169.254/latest/meta-data/local-ipv4) \
        --max-pods=$$(/opt/bin/aws-k8s-cni-max-pods) \
        {{- end }}
        {{- range $f := .Kubelet.Flags}}
        --{{$f.Name}}={{$f.Value}} \
        {{- end }}
        $KUBELET_OPTS"
        ExecStop=/usr/bin/docker rm -f kubelet
        Restart=always
        RestartSec=10

        [Install]
        WantedBy=multi-user.target

    - name: rpc-statd.service
      command: start
      enable: true

    - name: install-kube-system.service
      command: start
      runtime: true
      content: |
        [Unit]
        Wants=kubelet.service docker.service

        [Service]
        Type=oneshot
        StartLimitInterval=0
        RemainAfterExit=true
        ExecStartPre=/usr/bin/bash -c "until /usr/bin/systemctl is-active kubelet.service; do echo waiting until kubelet starts; sleep 10; done"
        ExecStartPre=/usr/bin/bash -c "until /usr/bin/systemctl is-active docker.service; do echo waiting until docker starts; sleep 10; done"

        # FIXME: Remove dependency on the apiserver insecure port
        ExecStartPre=/usr/bin/bash -c "until /usr/bin/curl -s -k https://127.0.0.1/version; do echo waiting until apiserver starts; sleep 10; done"

        ExecStart=/opt/bin/retry 10 /opt/bin/install-kube-system

{{ if $.ElasticFileSystemID }}
    - name: efs.service
      command: start
      content: |
        [Unit]
        After=network-online.target
        Before=kubelet.service
        [Service]
        Type=oneshot
        ExecStartPre=-/usr/bin/mkdir -p /efs
        ExecStart=/bin/sh -c 'grep -qs /efs /proc/mounts || /usr/bin/mount -t nfs4 -o nfsvers=4.1,rsize=1048576,wsize=1048576,hard,timeo=600,retrans=2 $(/usr/bin/curl -s http://169.254.169.254/latest/meta-data/placement/availability-zone).{{ $.ElasticFileSystemID }}.efs.{{ $.Region }}.amazonaws.com:/ /efs'
        ExecStop=/usr/bin/umount /efs
        RemainAfterExit=yes
        [Install]
        WantedBy=kubelet.service
{{ end }}
{{if .WaitSignal.Enabled}}
    - name: cfn-signal.service
      command: start
      content: |
        [Unit]
        Wants=kubelet.service docker.service install-kube-system.service
        After=kubelet.service install-kube-system.service

        [Service]
        Type=simple
        Restart=on-failure
        RestartSec=60
        StartLimitInterval=640
        StartLimitBurst=10
        EnvironmentFile={{.StackNameEnvFileName}}
        ExecStartPre=/usr/bin/systemctl is-active install-kube-system.service
        ExecStartPre=/usr/bin/bash -c "while sleep 1; do if /usr/bin/curl -s -m 20 -k  https://127.0.0.1/healthz > /dev/null &&  /usr/bin/curl -s -m 20 -f  http://127.0.0.1:10252/healthz > /dev/null && /usr/bin/curl -s -m 20 -f  http://127.0.0.1:10251/healthz > /dev/null &&  /usr/bin/curl --insecure -s -m 20 -f  https://127.0.0.1:10250/healthz > /dev/null && /usr/bin/curl -s -m 20 -f http://127.0.0.1:10256/healthz > /dev/null; then break ; fi;  done"

        {{if .Experimental.AuditLog.Enabled -}}
        ExecStartPre=/opt/bin/check-worker-communication
        {{end -}}
        ExecStart=/opt/bin/cfn-signal
{{end}}
{{if .Experimental.AwsNodeLabels.Enabled }}
    - name: kube-node-label.service
      enable: true
      command: start
      runtime: true
      content: |
        [Unit]
        Description=Label this kubernetes node with additional AWS parameters
        Wants=kubelet.service
        After=kubelet.service
        Before=cfn-signal.service

        [Service]
        Type=oneshot
        ExecStop=/bin/true
        RemainAfterExit=true
        ExecStart=/opt/bin/kube-node-label
{{end}}

{{if .Experimental.EphemeralImageStorage.Enabled}}
    - name: format-ephemeral.service
      command: start
      content: |
        [Unit]
        Description=Formats the ephemeral drive
        ConditionFirstBoot=yes
        After=dev-{{.Experimental.EphemeralImageStorage.Disk}}.device
        Requires=dev-{{.Experimental.EphemeralImageStorage.Disk}}.device
        [Service]
        Type=oneshot
        RemainAfterExit=yes
        ExecStart=/usr/sbin/wipefs -f /dev/{{.Experimental.EphemeralImageStorage.Disk}}
        ExecStart=/usr/sbin/mkfs.{{.Experimental.EphemeralImageStorage.Filesystem}} -f /dev/{{.Experimental.EphemeralImageStorage.Disk}}
    - name: var-lib-docker.mount
      command: start
      content: |
        [Unit]
        Description=Mount ephemeral to /var/lib/docker
        Requires=format-ephemeral.service
        After=format-ephemeral.service
        [Mount]
        What=/dev/{{.Experimental.EphemeralImageStorage.Disk}}
{{if eq .ContainerRuntime "docker"}}
        Where=/var/lib/docker
{{end}}
        Type={{.Experimental.EphemeralImageStorage.Filesystem}}
{{end}}
{{ if .SharedPersistentVolume }}
    - name: load-efs-pv.service
      command: start
      content: |
        [Unit]
        Description=Load efs persistent volume mount
        Wants=kubelet.service
        After=kubelet.service
        Before=cfn-signal.service
        [Service]
        Type=simple
        EnvironmentFile={{.StackNameEnvFileName}}
        RemainAfterExit=true
        RestartSec=10
        Restart=on-failure
        ExecStartPre=/opt/bin/set-efs-pv
        ExecStart=/opt/bin/load-efs-pv
{{end}}

{{if .SSHAuthorizedKeys}}
ssh_authorized_keys:
  {{range $sshkey := .SSHAuthorizedKeys}}
  - {{$sshkey}}
  {{end}}
{{end}}

{{if .Region.IsChina}}
    - name: pause-amd64.service
      enable: true
      command: start
      runtime: true
      content: |
        [Unit]
        Description=Pull and tag a mirror image for pause-amd64
        Wants=docker.service
        After=docker.service

        [Service]
        Restart=on-failure
        RemainAfterExit=true
        ExecStartPre=/usr/bin/systemctl is-active docker.service
        ExecStartPre=/usr/bin/docker pull {{.PauseImage.RepoWithTag}}
        ExecStart=/usr/bin/docker tag {{.PauseImage.RepoWithTag}} gcr.io/google_containers/pause-amd64:3.0
        ExecStop=/bin/true
        [Install]
        WantedBy=install-kube-system.service
{{end}}
write_files:
  - path: /etc/ssh/sshd_config
    permissions: 0600
    owner: root:root
    content: |
      UsePrivilegeSeparation sandbox
      Subsystem sftp internal-sftp
      ClientAliveInterval 180
      UseDNS no
      UsePAM yes
      PrintLastLog no # handled by PAM
      PrintMotd no # handled by PAM
      PasswordAuthentication no
      ChallengeResponseAuthentication no

  {{ if .Controller.CustomFiles -}}
  {{ range $i, $w := .Controller.CustomFiles -}}
  - path: {{$w.Path}}{{ if $w.Encrypted }}.enc{{end}}
    permissions: {{$w.PermissionsString}}
    encoding: gzip+base64
    content: {{$w.RenderGzippedBase64Content $}}
  {{ end -}}
  {{ end -}}
  - path: /etc/modules-load.d/ip_vs.conf
    content: |
      ip_vs
      ip_vs_rr
      ip_vs_wrr
      ip_vs_sh
      nf_conntrack_ipv4

  - path: /etc/kubernetes/config/kubelet.yaml
    content: |
      kind: KubeletConfiguration
      apiVersion: kubelet.config.k8s.io/v1beta1
      evictionHard:
        memory.available:  "200Mi"
      staticPodPath: /etc/kubernetes/manifests
      clusterDomain: cluster.local
      clusterDNS:
      - {{ if .KubeDns.NodeLocalResolver }}COREOS_PRIVATE_IPV4{{ else }}{{.DNSServiceIP}}{{end}}
      serverTLSBootstrap: false
      rotateCertificates: true
      authentication:
        anonymous:
          enabled: true
        webhook:
          enabled: true
          cacheTTL: "2m"
      authorization:
        mode: Webhook
        webhook:
          cacheAuthorizedTTL: "2m"
          cacheUnauthorizedTTL: "1m"
      {{- if .Kubelet.SystemReservedResources }}
      systemReserved: {{ .Kubelet.SystemReservedResources }}
      {{- end }}
      {{- if .Kubelet.KubeReservedResources }}
      kubeReserved: {{ .Kubelet.KubeReservedResources }}
      {{- end }}
      {{- if .ControllerFeatureGates.Enabled }}
      featureGates:
{{.ControllerFeatureGates.Yaml | indent 8}}
      {{- end }}

{{if and (.AmazonSsmAgent.Enabled) (ne .AmazonSsmAgent.DownloadUrl "")}}
  - path: "/opt/ssm/bin/install-ssm-agent.sh"
    permissions: 0700
    content: |
      #!/bin/bash
      set -e

      TARGET_DIR=/opt/ssm
      if [[ -f "${TARGET_DIR}"/bin/amazon-ssm-agent ]]; then
        exit 0
      fi

      TMP_DIR=$(mktemp -d)
      trap "rm -rf ${TMP_DIR}" EXIT

      TAR_FILE=ssm.linux-amd64.tar.gz
      CHECKSUM_FILE="${TAR_FILE}.sha1"

      echo -n "{{ .AmazonSsmAgent.Sha1Sum }} ${TMP_DIR}/${TAR_FILE}" > "${TMP_DIR}/${CHECKSUM_FILE}"

      curl --silent -L -o "${TMP_DIR}/${TAR_FILE}" "{{ .AmazonSsmAgent.DownloadUrl }}"

      sha1sum --quiet -c "${TMP_DIR}/${CHECKSUM_FILE}"

      tar zfx "${TMP_DIR}"/"${TAR_FILE}" -C "${TMP_DIR}"
      chown -R root:root "${TMP_DIR}"/ssm

      CONFIG_DIR=/etc/amazon/ssm
      mkdir -p "${CONFIG_DIR}"
      mv -f "${TMP_DIR}"/ssm/amazon-ssm-agent.json "${CONFIG_DIR}"/amazon-ssm-agent.json
      mv -f "${TMP_DIR}"/ssm/seelog_unix.xml "${CONFIG_DIR}"/seelog.xml

      mv -f "${TMP_DIR}"/ssm/* "${TARGET_DIR}"/bin/

{{end}}
{{if .Experimental.DisableSecurityGroupIngress}}
  - path: /etc/kubernetes/cloud-controller-manager/cloud.config
    owner: root:root
    permissions: 0644
    content: |
      [global]
      DisableSecurityGroupIngress = true
{{end}}

{{if .Experimental.AwsEnvironment.Enabled}}
  - path: /opt/bin/set-aws-environment
    owner: root:root
    permissions: 0700
    content: |
      #!/bin/bash -e

      rkt run \
        --volume=dns,kind=host,source=/etc/resolv.conf,readOnly=true \
        --mount volume=dns,target=/etc/resolv.conf \
        --volume=awsenv,kind=host,source=/etc/aws-environment,readOnly=false \
        --mount volume=awsenv,target=/etc/aws-environment \
        --uuid-file-save=/var/run/coreos/set-aws-environment.uuid \
        --set-env={{.StackNameEnvVarName}}=${{.StackNameEnvVarName}} \
        --net=host \
        --trust-keys-from-https \
        {{.AWSCliImage.Options}}{{.AWSCliImage.RktRepo}} --exec=/bin/bash -- \
          -ec \
          '
           cfn-init -v -c "aws-environment" --region {{.Region}} --resource {{.Controller.LogicalName}} --stack "${{.StackNameEnvVarName}}"
          '

      rkt rm --uuid-file=/var/run/coreos/set-aws-environment.uuid || :
{{end}}

{{ if .CfnInitConfigSets }}
  - path: /opt/bin/cfn-init-files
    owner: root:root
    permissions: 0700
    content: |
      #!/bin/bash -e

      id=$(basename $0)

      rkt run \
        --volume=dns,kind=host,source=/etc/resolv.conf,readOnly=true \
        --mount volume=dns,target=/etc/resolv.conf \
        --volume=srv-kube-aws-plugins,kind=host,source=/srv/kube-aws/plugins,readOnly=false \
        --mount volume=srv-kube-aws-plugins,target=/srv/kube-aws/plugins \
        --uuid-file-save=/var/run/coreos/${id}.uuid \
        --set-env={{.StackNameEnvVarName}}=${{.StackNameEnvVarName}} \
        --net=host \
        --trust-keys-from-https \
        {{.AWSCliImage.Options}}{{.AWSCliImage.RktRepo}} --exec=/bin/bash -- \
          -ec \
          '
          {{ range $k, $_ := .CfnInitConfigSets -}}
           cfn-init -v -c "{{ $k }}" --region {{$.Region}} --resource {{$.Controller.LogicalName}} --stack "${{$.StackNameEnvVarName}}"
          {{ end -}}
          '

      rkt rm --uuid-file=/var/run/coreos/${id}.uuid || :
{{ end }}

  {{if .Experimental.AwsNodeLabels.Enabled -}}
  - path: /opt/bin/kube-node-label
    permissions: 0700
    owner: root:root
    content: |
      #!/bin/bash -e
      set -ue

      INSTANCE_ID="$(/usr/bin/curl -s http://169.254.169.254/latest/meta-data/instance-id)"
      SECURITY_GROUPS="$(/usr/bin/curl -s http://169.254.169.254/latest/meta-data/security-groups | tr '\n' ',')"
      AUTOSCALINGGROUP="$(/usr/bin/docker run --rm --net=host \
                {{.AWSCliImage.RepoWithTag}} aws \
                autoscaling describe-auto-scaling-instances \
                --instance-ids ${INSTANCE_ID} --region {{.Region}} \
                --query 'AutoScalingInstances[].AutoScalingGroupName' --output text)"
      LAUNCHCONFIGURATION="$(/usr/bin/docker run --rm --net=host \
                {{.AWSCliImage.RepoWithTag}} \
                aws autoscaling describe-auto-scaling-groups \
                --auto-scaling-group-name $AUTOSCALINGGROUP --region {{.Region}} \
                --query 'AutoScalingGroups[].LaunchConfigurationName' --output text)"

       # FIXME: Remove dependency on the apiserver insecure port
       until /usr/bin/curl -s -f http://127.0.0.1:8080/version; do echo waiting until apiserver starts; sleep 1; done

       # FIXME: Remove dependency on the apiserver insecure port
       /usr/bin/curl \
         --retry 5 \
         --request PATCH \
         -H 'Content-Type: application/strategic-merge-patch+json' \
         -d '{
              "metadata": {
                "labels": {
                  "kube-aws.coreos.com/autoscalinggroup": "'${AUTOSCALINGGROUP}'",
                   "kube-aws.coreos.com/launchconfiguration": "'${LAUNCHCONFIGURATION}'"
                 },
                 "annotations": {
                  "kube-aws.coreos.com/securitygroups": "'${SECURITY_GROUPS}'"
                }
              }
            }' \
         http://localhost:8080/api/v1/nodes/$(hostname)
  {{end -}}

{{ if .SharedPersistentVolume }}
  - path: /opt/bin/set-efs-pv
    owner: root:root
    permissions: 0700
    content: |
      #!/bin/bash -e

      rkt run \
        --volume=dns,kind=host,source=/etc/resolv.conf,readOnly=true \
        --mount volume=dns,target=/etc/resolv.conf \
        --volume=awsenv,kind=host,source=/etc/kubernetes,readOnly=false \
        --mount volume=awsenv,target=/etc/kubernetes \
        --uuid-file-save=/var/run/coreos/set-efs-pv.uuid \
        --set-env={{.StackNameEnvVarName}}=${{.StackNameEnvVarName}} \
        --net=host \
        --trust-keys-from-https \
        {{.AWSCliImage.Options}}{{.AWSCliImage.RktRepo}} --exec=/bin/bash -- \
          -ec \
          '
           cfn-init -v -c "load-efs-pv" --region {{.Region}} --resource {{.Controller.LogicalName}} --stack "${{.StackNameEnvVarName}}"
          '

      rkt rm --uuid-file=/var/run/coreos/set-efs-pv.uuid || :
{{end}}
  - path: /opt/bin/cfn-signal
    owner: root:root
    permissions: 0700
    content: |
      #!/bin/bash

      result=$(rkt run \
        --volume=dns,kind=host,source=/etc/resolv.conf,readOnly=true \
        --mount volume=dns,target=/etc/resolv.conf \
        --volume=awsenv,kind=host,source=/var/run/coreos,readOnly=false \
        --mount volume=awsenv,target=/var/run/coreos \
        --uuid-file-save=/var/run/coreos/cfn-signal.uuid \
        --set-env={{.StackNameEnvVarName}}=${{.StackNameEnvVarName}} \
        --net=host \
        --trust-keys-from-https \
        {{.AWSCliImage.Options}}{{.AWSCliImage.RktRepo}} --exec=/bin/bash -- \
          -ec \
          '
            cfn-signal -e 0 --region {{.Region}} --resource {{.Controller.LogicalName}} --stack "${{.StackNameEnvVarName}}"
          ')
      result_code=$?
      echo $result
      rkt rm --uuid-file=/var/run/coreos/cfn-signal.uuid || :

      # Filter out benign failures to signal stack
      if [ $result_code -ne 0 ]; then
        case $result in
          *"for resource Controllers already exists"*)     exit 0
            ;;
          *"is in UPDATE_COMPLETE state and cannot be"*)   exit 0
            ;;
        esac
        exit 1
      fi
      exit 0

  - path: /opt/bin/cfn-etcd-environment
    owner: root:root
    permissions: 0700
    content: |
      #!/bin/bash -e

      rkt run \
        --volume=dns,kind=host,source=/etc/resolv.conf,readOnly=true \
        --mount volume=dns,target=/etc/resolv.conf \
        --volume=awsenv,kind=host,source=/var/run/coreos,readOnly=false \
        --mount volume=awsenv,target=/var/run/coreos \
        --uuid-file-save=/var/run/coreos/cfn-etcd-environment.uuid \
        --set-env={{.StackNameEnvVarName}}=${{.StackNameEnvVarName}} \
        --net=host \
        --trust-keys-from-https \
        {{.AWSCliImage.Options}}{{.AWSCliImage.RktRepo}} --exec=/bin/bash -- \
          -ec \
          '
            cfn-init -v -c "etcd-client" --region {{.Region}} --resource {{.Controller.LogicalName}} --stack "${{.StackNameEnvVarName}}"
          '

      rkt rm --uuid-file=/var/run/coreos/cfn-etcd-environment.uuid || :

  - path: /etc/default/kubelet
    permissions: 0755
    owner: root:root
    content: |
      KUBELET_OPTS="{{.Experimental.KubeletOpts}}"

  - path: /opt/bin/kubectl
    permissions: 0700
    owner: root:root
    content: |
      #!/bin/bash -e
      echo >&2 "Running kubectl in ${PWD}"
      vols="-v /srv/kubernetes:/srv/kubernetes:ro -v /etc/kubernetes:/etc/kubernetes:ro -v ${PWD}:/work:rw"
      /usr/bin/docker run -i -t --rm -w /work $vols --net=host {{.HyperkubeImage.RepoWithTag}} /kubectl --kubeconfig=/etc/kubernetes/kubeconfig/admin.yaml $@

  - path: /opt/bin/install-kube-system
    permissions: 0700
    owner: root:root
    content: |
      #!/bin/bash -e
      DEPLOY_MANIFEST_LIST=()
      DELETE_MANIFEST_LIST=()
      DELETE_REFERENCE_LIST=()

      vols="-v /srv/kubernetes:/srv/kubernetes:ro -v /etc/kubernetes:/etc/kubernetes:ro -v /srv/kube-aws:/srv/kube-aws:ro"
      mfdir=/srv/kubernetes/manifests
      rbac=/srv/kubernetes/rbac
      kubectl() {
          # --request-timeout=1s is intended to instruct kubectl to give up discovering unresponsive apiservice(s) in certain periods
          # so that temporal freakiness/unresponsity of specific apiservice until apiserver/controller-manager fully starts doesn't
          # affect the whole controller bootstrap process.
          /usr/bin/docker run -i --rm $vols --net=host {{.HyperkubeImage.RepoWithTag}} /kubectl --kubeconfig=/etc/kubernetes/kubeconfig/admin.yaml --request-timeout=1s "$@"
      }

      helm() {
        /usr/bin/docker run --rm --net=host \
          -v /etc/resolv.conf:/etc/resolv.conf \
          -v {{.HelmReleasePlugin.Directory}}:{{.HelmReleasePlugin.Directory}} \
          {{.HelmImage.RepoWithTag}} helm --kubeconfig=/etc/kubernetes/kubeconfig/admin.yaml "$@"
      }

      # Add manifests to the deployment list
      deploy() {
          until [ -z "$1" ]
          do
              echo "Adding '$1' to the deploy manifest list"
              DEPLOY_MANIFEST_LIST+=("$1")
              shift
          done
      }

      # Delete manifests - add manifests to the delete by manifest list
      remove() {
          until [ -z "$1" ]
          do
              echo "Adding '$1' to the delete manifest list"
              DELETE_MANIFEST_LIST+=("$1")
              shift
          done
      }

      # Add's lists of objectType:reference to the delete by reference list
      # This is useful for removing deprecated objects by name where we don't want to
      # keep the old manifests hanging around, e.g. ClusterRole:calico or deploy:kube-system/heapster
      remove_object() {
          local object=$1
          local reference=$2

          echo "Adding ${object} ${reference} to the delete by reference list"
          DELETE_REFERENCE_LIST+=("${object}:${reference}")
      }

      # Use --force to ensure immutable objects are deleted+added if can not be applied.
      apply_deploys() {
        kubectl apply --force -f $(echo "$@" | tr ' ' ',')
      }

      # Manage the deletion of services
      apply_manifest_deletes() {
        kubectl delete --cascade=true --ignore-not-found=true -f $(echo "$@" | tr ' ' ',')
      }

      # Deploy a list of helm charts
      apply_helm_deploys() {
        until [ -z "$1" ]
        do
          while read r || [[ -n $r ]]; do
            local release_name=$(jq .name $r)
            local chart_name=$(jq .chart.name $r)
            local chart_version=$(jq .chart.version $r)
            local values_file=$(jq .values.file $r)
            echo "Checking status of helm release $release_name"
            if helm status $release_name; then
              echo "Upgrading helm release ${release_name} of chart ${chart_name} with version ${chart_version} and values ${values_file}"
              helm upgrade $release_name $chart_name --version $chart_version -f $values_file
            else
              echo "Installing helm release ${release_name} of chart ${chart_name} with version ${chart_version} and values ${values_file}"
              helm install $release_name $chart_name --version $chart_version -f $values_file
            fi
          done <$1
        done
      }

      # Delete of the objects listed by reference object:name or object:namespace/name
      apply_object_deletes() {
          until [ -z "$1" ]
          do
              local object="${1%%:*}"
              local spaceAndName="${1##*:}"
              local name="${spaceAndName##*/}"
              local namespace
              if [[ "${name}" != "${spaceAndName}" ]]; then
                namespace="${spaceAndName%%/*}"
              fi

              if [[ -z "${namespace}" ]]; then
                echo "Executing delete of non-namespaced ${object} ${name}..."
                kubectl delete ${object} ${name} --cascade=true --ignore-not-found=true
              else
                echo "Executing delete of ${object} ${name} from namespace ${namespace}..."
                kubectl -n ${namespace} delete ${object} ${name} --cascade=true --ignore-not-found=true
              fi
              shift
          done
      }

      # forceapply - remove and retry if apply fails (does not rely on the kubectl --force method)
      # this is needed for allowing the updating of pod disruption budgets
      forceapply() {
        set +e
        if ! kubectl apply -f $(echo "$@" | tr ' ' ','); then
          set -e
          kubectl delete --ignore-not-found=true -f $(echo "$@" | tr ' ' ',')
          kubectl create -f $(echo "$@" | tr ' ' ',')
        fi
        set -e
      }

      count_objects() {
        if [[ -n "$2" ]]; then
          kubectl get $1 --ignore-not-found=true --no-headers=true $2 | wc -l
        else
          kubectl get $1 --ignore-not-found=true --no-headers=true | wc -l
        fi
      }

      while ! kubectl get ns kube-system; do
        echo Waiting until kube-system created.
        sleep 3
      done

      # KUBE_SYSTEM NAMESPACE
      deploy "/srv/kubernetes/manifests/kube-system-ns.yaml"

      # KUBE_PROXY
      deploy "${mfdir}/kube-proxy-sa.yaml" \
        "${mfdir}/kube-proxy-cm.yaml" \
        "${mfdir}/kube-proxy-ds.yaml"

      {{- if .Experimental.CloudControllerManager.Enabled }}
      # CLOUD_CONTROLLER_MANAGER
      deploy "${mfdir}/cloud-controller-manager.yaml"

      {{- end }}
      {{- if .Experimental.ContainerStorageInterface.Enabled }}
      # CSI
      deploy "${mfdir}/csi-controller.yaml"
      deploy "${mfdir}/csi-node.yaml"
      deploy "${mfdir}/csi-rbac.yaml"
      deploy "${mfdir}/csi-driver.yaml"

      {{- end }}
      # TLS BOOTSTRAP
      deploy "${rbac}/cluster-role-bindings"/{nodes-can-create-csrs,automatically-sign-node-certificate-requests,automatically-sign-node-certificate-renewals}".yaml"

      # General Cluster roles and bindings
      deploy "${rbac}/cluster-roles/"{node-extensions,node-access}".yaml" \
        "${rbac}/cluster-role-bindings"/{kube-admin,system-worker,node,node-proxier,node-extensions,node-access}".yaml"

      # CORE KUBE-AWS PSP
      # Ensure kube-system service accounts can create priviliged pods via PodSecurityPolicy
      # Ensure that nodes can create shadow pods for their manifest services
      deploy ${mfdir}/core-psp.yaml \
        ${rbac}/cluster-roles/core-psp.yaml \
        ${rbac}/role-bindings/core-psp.yaml \
        ${rbac}/cluster-role-bindings/core-psp-node.yaml

      # CLUSTER NETWORKING
      deploy "${rbac}/network-daemonsets.yaml"
      {{- if .Kubernetes.Networking.AmazonVPC.Enabled }}
      deploy "${mfdir}/aws-k8s-cni.yaml"
      remove "${mfdir}/flannel.yaml"
      remove "${mfdir}/canal.yaml"
      {{- else if eq .Kubernetes.Networking.SelfHosting.Type "canal" }}
      remove "${mfdir}/flannel.yaml"
      deploy "${mfdir}/canal.yaml"
      {{- else }}
      remove "${mfdir}/canal.yaml"
      deploy "${mfdir}/flannel.yaml"
      {{- end }}

      # CLUSTER DNS
      {{ if not .KubeDns.Disable -}}
      {{ if eq .KubeDns.Provider "coredns" -}}
      remove_object ConfigMap kube-system/kubedns-cm
      remove_object Deployment kube-system/kube-dns
      deploy "${mfdir}/coredns-sa.yaml" \
        "${mfdir}/coredns-cr.yaml" \
        "${mfdir}/coredns-crb.yaml" \
        "${mfdir}/coredns-cm.yaml" \
        "${mfdir}/kube-dns-svc.yaml" \
        "${mfdir}/kube-dns-autoscaler-de.yaml" \
        "${mfdir}/coredns-de.yaml"
      {{- else }}
      remove_object ConfigMap kube-system/coredns-cm
      remove_object Deployment kube-system/coredns
      deploy "${mfdir}/kube-dns-sa.yaml" \
        "${mfdir}/kube-dns-cm.yaml" \
        "${mfdir}/kube-dns-svc.yaml" \
        "${mfdir}/kube-dns-autoscaler-de.yaml" \
        "${mfdir}/kube-dns-de.yaml"
      {{- end }}
<<<<<<< HEAD
      {{- end }}
      {{ if .KubeDns.NodeLocalResolver -}}
=======
      {{- if .KubeDns.NodeLocalResolver }}
      {{- if .KubeDns.dnsmasq.CoreDNSLocal.Enabled }}
      deploy "${mfdir}/dnsmasq-node-coredns-local.yaml"
      {{- else }}
      remove "${mfdir}/dnsmasq-node-coredns-local.yaml"
      {{- end }}
>>>>>>> 5156f295
      deploy "${mfdir}/dnsmasq-node-ds.yaml"
      {{- end }}
      forceapply "${mfdir}/kube-dns-pdb.yaml"

      {{ if .Addons.MetricsServer.Enabled -}}
      # METRICS SERVER
      deploy \
        "${mfdir}/metrics-server-sa.yaml" \
        "${mfdir}/metrics-server-de.yaml" \
        "${mfdir}/metrics-server-svc.yaml" \
        "${rbac}/cluster-roles/metrics-server.yaml" \
        "${rbac}/cluster-role-bindings/metrics-server.yaml" \
        "${rbac}/role-bindings/metrics-server.yaml" \
        "${mfdir}/metrics-server-apisvc.yaml"

      {{- end }}
      {{ if .Addons.Rescheduler.Enabled -}}
      # RESCHEDULER
      deploy "${mfdir}/kube-rescheduler-de.yaml"

      {{ end -}}
      {{ if .KubeResourcesAutosave.Enabled -}}
      # AUTO-RESOURCE SAVER
      deploy "${mfdir}/kube-resources-autosave-de.yaml"

      {{ end -}}
      # HELM/TILLER
      deploy "${mfdir}/tiller-rbac.yaml" \
        "${mfdir}/tiller.yaml"

      {{ if .Experimental.NodeDrainer.Enabled -}}
      # NODE DRAINER
      deploy "${mfdir}/kube-node-drainer-ds.yaml" \
        "${mfdir}/kube-node-drainer-asg-status-updater-de.yaml"

      {{ end -}}
      {{ if .Experimental.GpuSupport.Enabled -}}
      # NVIDIA GPU SUPPORT
      deploy "${mfdir}/nvidia-driver-installer.yaml"

      {{ end -}}

      # CUSTOMER SUPPLIED MANIFESTS
      # Allow installing kubernetes manifests via customFiles in the controller config - installs all manifests in mfdir/custom directory.
      if ls ${mfdir}/custom/*.yaml &> /dev/null; then
        deploy ${mfdir}/custom/*.yaml
      fi

      {{ if .KubernetesManifestPlugin.ManifestListFile.Path -}}
      # PLUGIN SUPPLIED MANIFESTS
      if [[ -s {{.KubernetesManifestPlugin.ManifestListFile.Path}} ]]; then
        while read m || [[ -n $m ]]; do
          deploy $m
        done <{{.KubernetesManifestPlugin.ManifestListFile.Path}}
      fi

      {{- end }}
      # REMOVE LEGACY HEAPSTER
      remove_object ClusterRoleBinding heapster
      remove_object RoleBinding kube-system/heapster-nanny
      remove_object ConfigMap kube-system/heapster-config
      remove_object ServiceAccount kube-system/heapster
      remove_object Deployment kube-system/heapster
      remove_object Service kube-system/heapster

      # DEPLOY SELECTED MANIFESTS
      apply_manifest_deletes ${DELETE_MANIFEST_LIST[@]}
      apply_object_deletes ${DELETE_REFERENCE_LIST[@]}
      apply_deploys ${DEPLOY_MANIFEST_LIST[@]}

      {{ if .HelmReleasePlugin.ReleaseListFile.Path -}}
      # APPLY KUBE-AWS PLUGIN SUPPLIED HELM CHARTS
      if [[ -s {{.HelmReleasePlugin.ReleaseListFile.Path}} ]]; then
      apply_helm_deploys {{.HelmReleasePlugin.ReleaseListFile.Path}}
      fi

      {{- end }}
      # Check for the existence of any PodSecurityPolices after the system and plugins have been deployed.
      # Bind all serviceaccounts and authenitcated users to the kube-aws permissive policy is there are no other policies defined.
      if [[ "$(count_objects PodSecurityPolicy)" == "1" ]]; then
        echo "Only default kube-aws psp found: Binding all service accounts and authenticated users to this permissive policy"
        apply_deploys ${rbac}/cluster-role-bindings/default-permissive-psp.yaml
      fi

      echo "install-kube-system finished successfully :)"

  - path: /srv/kubernetes/manifests/core-psp.yaml
    content: |
      apiVersion: policy/v1beta1
      kind: PodSecurityPolicy
      metadata:
        name: 00-kube-aws-permissive
        annotations:
          seccomp.security.alpha.kubernetes.io/allowedProfileNames: '*'
      spec:
        privileged: true
        allowPrivilegeEscalation: true
        allowedCapabilities:
        - '*'
        volumes:
        - '*'
        hostNetwork: true
        hostPorts:
        - min: 0
          max: 65535
        hostIPC: true
        hostPID: true
        runAsUser:
          rule: 'RunAsAny'
        seLinux:
          rule: 'RunAsAny'
        supplementalGroups:
          rule: 'RunAsAny'
        fsGroup:
          rule: 'RunAsAny'

  - path: /srv/kubernetes/rbac/cluster-roles/core-psp.yaml
    content: |
      apiVersion: rbac.authorization.k8s.io/v1
      kind: ClusterRole
      metadata:
        name: kube-aws:permissive-psp
      rules:
      - apiGroups: ['policy']
        resources: ['podsecuritypolicies']
        verbs:     ['use']
        resourceNames:
        - 00-kube-aws-permissive

  - path: /srv/kubernetes/rbac/role-bindings/core-psp.yaml
    content: |
      apiVersion: rbac.authorization.k8s.io/v1
      kind: RoleBinding
      metadata:
        name: kube-aws:permissive-psp-kube-system
        namespace: kube-system
      roleRef:
        kind: ClusterRole
        name: kube-aws:permissive-psp
        apiGroup: rbac.authorization.k8s.io
      subjects:
      - kind: Group
        name: system:serviceaccounts

  - path: /srv/kubernetes/rbac/cluster-role-bindings/core-psp-node.yaml
    content: |
      apiVersion: rbac.authorization.k8s.io/v1
      kind: ClusterRoleBinding
      metadata:
        name: kube-aws:permissive-psp-nodes
      roleRef:
        kind: ClusterRole
        name: kube-aws:permissive-psp
        apiGroup: rbac.authorization.k8s.io
      subjects:
      - apiGroup: rbac.authorization.k8s.io
        kind: Group
        name: system:nodes
      - apiGroup: rbac.authorization.k8s.io
        kind: User
        name: kube-worker

  - path: /srv/kubernetes/rbac/cluster-role-bindings/default-permissive-psp.yaml
    content: |
      apiVersion: rbac.authorization.k8s.io/v1
      kind: ClusterRoleBinding
      metadata:
        name: kube-aws:permissive-psp-cluster-wide
      roleRef:
        kind: ClusterRole
        name: kube-aws:permissive-psp
        apiGroup: rbac.authorization.k8s.io
      subjects:
      - kind: Group
        name: system:serviceaccounts
      - kind: Group
        name: system:autheniticated

  - path: /etc/kubernetes/cni/docker_opts_cni.env
    content: |
      DOCKER_OPT_BIP=""
      DOCKER_OPT_IPMASQ=""

  - path: /opt/bin/host-rkt
    permissions: 0755
    owner: root:root
    content: |
      #!/bin/sh
      # This is bind mounted into the kubelet rootfs and all rkt shell-outs go
      # through this rkt wrapper. It essentially enters the host mount namespace
      # (which it is already in) only for the purpose of breaking out of the chroot
      # before calling rkt. It makes things like rkt gc work and avoids bind mounting
      # in certain rkt filesystem dependencies into the kubelet rootfs. This can
      # eventually be obviated when the write-api stuff gets upstream and rkt gc is
      # through the api-server. Related issue:
      # https://github.com/coreos/rkt/issues/2878
      exec nsenter -m -u -i -n -p -t 1 -- /usr/bin/rkt "$@"

  - path: /srv/kubernetes/manifests/canal.yaml
    content: |
      # Based on https://docs.projectcalico.org/v3.1/getting-started/kubernetes/installation/hosted/canal/canal.yaml

      # This ConfigMap can be used to configure a self-hosted Canal installation.
      kind: ConfigMap
      apiVersion: v1
      metadata:
        name: canal-config
        namespace: kube-system
      data:
        # The interface used by canal for host <-> host communication.
        # If left blank, then the interface is chosen using the node's
        # default route.
        canal_iface: ""

        # Whether or not to masquerade traffic to destinations not within
        # the pod network.
        masquerade: "true"

        # To enable Typha, set this to "calico-typha" *and* set a non-zero value for Typha replicas
        # below.  We recommend using Typha if you have more than 50 nodes. Above 100 nodes it is
        # essential.
        {{ if .Kubernetes.Networking.SelfHosting.Typha -}}
        typha_service_name: "calico-typha"
        {{ else -}}
        typha_service_name: "none"
        {{- end }}

        # Configure the MTU to use
        veth_mtu: "1440"

        # The CNI network configuration to install on each node.
        cni_network_config: |-
          {
              "name": "k8s-pod-network",
              "cniVersion": "0.3.1",
              "plugins": [
                  {
                      "type": "calico",
                      "log_level": "info",
                      "mtu": 8951,
                      "datastore_type": "kubernetes",
                      "nodename": "__KUBERNETES_NODE_NAME__",
                      "ipam": {
                          "type": "host-local",
                          "subnet": "usePodCidr"
                      },
                      "policy": {
                          "type": "k8s",
                          "k8s_auth_token": "__SERVICEACCOUNT_TOKEN__"
                      },
                      "kubernetes": {
                          "k8s_api_root": "https://__KUBERNETES_SERVICE_HOST__:__KUBERNETES_SERVICE_PORT__",
                          "kubeconfig": "__KUBECONFIG_FILEPATH__"
                      }
                  },
                  {
                      "type": "portmap",
                      "capabilities": {"portMappings": true},
                      "snat": true,
                      "externalSetMarkChain": "KUBE-MARK-MASQ"
                  }
              ]
          }

        # Flannel network configuration. Mounted into the flannel container.
        net-conf.json: |
          {
            "Network": "{{ .PodCIDR }}",
            {{ if gt .Kubernetes.Networking.SelfHosting.FlannelConfig.SubnetLen 0 -}}
            "SubnetLen": "{{ int (.Kubernetes.Networking.SelfHosting.FlannelConfig.SubnetLen ) }}",
            {{- end }}
            "Backend": {
              "Type": "vxlan"
            }
          }

{{- if .Kubernetes.Networking.SelfHosting.Typha }}
      ---
      # This manifest creates a Service, which will be backed by Calico's Typha daemon.
      # Typha sits in between Felix and the API server, reducing Calico's load on the API server.

      apiVersion: v1
      kind: Service
      metadata:
        name: calico-typha
        namespace: kube-system
        labels:
          k8s-app: calico-typha
      spec:
        ports:
          - port: 5473
            protocol: TCP
            targetPort: calico-typha
            name: calico-typha
        selector:
          k8s-app: calico-typha

      ---
      # This manifest creates a Deployment of Typha to back the above service.

      apiVersion: apps/v1
      kind: Deployment
      metadata:
        name: calico-typha
        namespace: kube-system
        labels:
          k8s-app: calico-typha
      spec:
        # Number of Typha replicas.  To enable Typha, set this to a non-zero value *and* set the
        # typha_service_name variable in the calico-config ConfigMap above.
        #
        # We recommend using Typha if you have more than 50 nodes.  Above 100 nodes it is essential
        # (when using the Kubernetes datastore).  Use one replica for every 100-200 nodes.  In
        # production, we recommend running at least 3 replicas to reduce the impact of rolling upgrade.
        replicas: 3
        selector:
          matchLabels:
            k8s-app: calico-typha
        revisionHistoryLimit: 2
        template:
          metadata:
            labels:
              k8s-app: calico-typha
            annotations:
              # This, along with the CriticalAddonsOnly toleration below, marks the pod as a critical
              # add-on, ensuring it gets priority scheduling and that its resources are reserved
              # if it ever gets evicted.
              scheduler.alpha.kubernetes.io/critical-pod: ''
          spec:
            priorityClassName: system-cluster-critical
            tolerations:
            - key: CriticalAddonsOnly
              operator: Exists
            # Since Calico can't network a pod until Typha is up, we need to run Typha itself
            # as a host-networked pod.
            hostNetwork: true
            serviceAccountName: canal
            containers:
            - image: {{ .Kubernetes.Networking.SelfHosting.TyphaImage.RepoWithTag }}
              name: typha
              ports:
              - containerPort: 5473
                name: calico-typha
                protocol: TCP
              env:
                # Enable "info" logging by default.  Can be set to "debug" to increase verbosity.
                - name: TYPHA_LOGSEVERITYSCREEN
                  value: "info"
                # Disable logging to file and syslog since those don't make sense in Kubernetes.
                - name: TYPHA_LOGFILEPATH
                  value: "none"
                - name: TYPHA_LOGSEVERITYSYS
                  value: "none"
                # Monitor the Kubernetes API to find the number of running instances and rebalance
                # connections.
                - name: TYPHA_CONNECTIONREBALANCINGMODE
                  value: "kubernetes"
                - name: TYPHA_DATASTORETYPE
                  value: "kubernetes"
                - name: TYPHA_HEALTHENABLED
                  value: "true"
                # Uncomment these lines to enable prometheus metrics.  Since Typha is host-networked,
                # this opens a port on the host, which may need to be secured.
                #- name: TYPHA_PROMETHEUSMETRICSENABLED
                #  value: "true"
                #- name: TYPHA_PROMETHEUSMETRICSPORT
                #  value: "9093"
              resources:
                requests:
                  cpu: {{ .Kubernetes.Networking.SelfHosting.TyphaResources.Requests.Cpu }}
                  memory: {{ .Kubernetes.Networking.SelfHosting.TyphaResources.Requests.Memory }}
                limits:
                  cpu: {{ .Kubernetes.Networking.SelfHosting.TyphaResources.Limits.Cpu }}
                  memory: {{ .Kubernetes.Networking.SelfHosting.TyphaResources.Limits.Memory }}
              livenessProbe:
                httpGet:
                  path: /liveness
                  port: 9098
                  scheme: HTTP
                  host: 127.0.0.1
                periodSeconds: 30
                initialDelaySeconds: 30
              readinessProbe:
                httpGet:
                  path: /readiness
                  port: 9098
                  scheme: HTTP
                  host: 127.0.0.1
                periodSeconds: 10
{{- end }}
      # Canal Daemonset targeting masters/controllers
      # They will never use Typha to proxy the kube-apiserver.
      # Resolves Two bugs when Typha is enabled:
      # 1. Masters depend on Typha to start on the nodes for their networking.
      # 2. Typha will not start up without existing calico api objects.
      ---
      # This manifest installs the calico/node container, as well
      # as the Calico CNI plugins and network config on
      # each master and worker node in a Kubernetes cluster.
      kind: DaemonSet
      apiVersion: apps/v1
      metadata:
        name: canal-master
        namespace: kube-system
        labels:
          k8s-app: canal-master
      spec:
        selector:
          matchLabels:
            k8s-app: canal-master
        updateStrategy:
          rollingUpdate:
            maxUnavailable: 100%
          type: RollingUpdate
        template:
          metadata:
            labels:
              k8s-app: canal-master
              role.kubernetes.io/networking: "1"
            annotations:
              scheduler.alpha.kubernetes.io/critical-pod: ''
          spec:
            priorityClassName: system-node-critical
            # Ensure that canal-master only targets our masters.
            affinity:
              nodeAffinity:
                requiredDuringSchedulingIgnoredDuringExecution:
                  nodeSelectorTerms:
                  - matchExpressions:
                    - key: node.kubernetes.io/role
                      operator: In
                      values:
                      - "master"
            hostNetwork: true
            serviceAccountName: canal
            tolerations:
              # Tolerate this effect so the pods will be schedulable at all times
              - effect: NoSchedule
                operator: Exists
              # Mark the pod as a critical add-on for rescheduling.
              - key: CriticalAddonsOnly
                operator: Exists
              - effect: NoExecute
                operator: Exists
            # Minimize downtime during a rolling upgrade or deletion; tell Kubernetes to do a "force
            # deletion": https://kubernetes.io/docs/concepts/workloads/pods/pod/#termination-of-pods.
            terminationGracePeriodSeconds: 0
            initContainers:
              # This container installs the CNI binaries
              # and CNI network config file on each node.
              - name: install-cni
                image: {{ .Kubernetes.Networking.SelfHosting.CalicoCniImage.RepoWithTag }}
                command: ["/install-cni.sh"]
                env:
                  - name: CNI_NET_DIR
                    value: /etc/kubernetes/cni/net.d
                  # Name of the CNI config file to create.
                  - name: CNI_CONF_NAME
                    value: "10-canal.conflist"
                  # The CNI network config to install on each node.
                  - name: CNI_NETWORK_CONFIG
                    valueFrom:
                      configMapKeyRef:
                        name: canal-config
                        key: cni_network_config
                  # Set the hostname based on the k8s node name.
                  - name: KUBERNETES_NODE_NAME
                    valueFrom:
                      fieldRef:
                        fieldPath: spec.nodeName
                  # CNI MTU Config variable
                  - name: CNI_MTU
                    valueFrom:
                      configMapKeyRef:
                        name: canal-config
                        key: veth_mtu
                  # Prevents the container from sleeping forever.
                  - name: SLEEP
                    value: "false"
                volumeMounts:
                  - mountPath: /host/opt/cni/bin
                    name: cni-bin-dir
                  - mountPath: /host/etc/cni/net.d
                    name: cni-net-dir
                securityContext:
                  privileged: true
            containers:
              # Runs calico/node container on each Kubernetes node.  This
              # container programs network policy and routes on each
              # host.
              - name: calico-node
                image: {{ .Kubernetes.Networking.SelfHosting.CalicoNodeImage.RepoWithTag }}
                env:
                  # Use Kubernetes API as the backing datastore.
                  - name: DATASTORE_TYPE
                    value: "kubernetes"
                  # Configure route aggregation based on pod CIDR.
                  - name: USE_POD_CIDR
                    value: "true"
                  # Enable felix logging.
                  - name: FELIX_LOGSEVERITYSYS
                    value: "Warning"
                  # Don't enable BGP.
                  - name: CALICO_NETWORKING_BACKEND
                    value: "none"
                  # Cluster type to identify the deployment type
                  - name: CLUSTER_TYPE
                    value: "k8s,canal"
                  # Disable file logging so `kubectl logs` works.
                  - name: CALICO_DISABLE_FILE_LOGGING
                    value: "true"
                  # Period, in seconds, at which felix re-applies all iptables state
                  - name: FELIX_IPTABLESREFRESHINTERVAL
                    value: "60"
                  # Disable IPV6 support in Felix.
                  - name: FELIX_IPV6SUPPORT
                    value: "false"
                  # Wait for the datastore.
                  - name: WAIT_FOR_DATASTORE
                    value: "true"
                  # No IP address needed.
                  - name: IP
                    value: ""
                  # Typha support: is never enabled on masters
                  - name: FELIX_TYPHAK8SSERVICENAME
                    value: "none"
                  # Set MTU for tunnel device used if ipip is enabled
                  - name: FELIX_IPINIPMTU
                    valueFrom:
                      configMapKeyRef:
                        name: canal-config
                        key: veth_mtu
                  - name: NODENAME
                    valueFrom:
                      fieldRef:
                        fieldPath: spec.nodeName
                  # Set Felix endpoint to host default action to ACCEPT.
                  - name: FELIX_DEFAULTENDPOINTTOHOSTACTION
                    value: "ACCEPT"
                  - name: FELIX_HEALTHENABLED
                    value: "true"
                securityContext:
                  privileged: true
                resources:
                  requests:
                    cpu: 250m
                livenessProbe:
                  httpGet:
                    path: /liveness
                    port: 9099
                    scheme: HTTP
                    host: 127.0.0.1
                  periodSeconds: 10
                  initialDelaySeconds: 10
                  failureThreshold: 6
                readinessProbe:
                  httpGet:
                    path: /readiness
                    port: 9099
                    scheme: HTTP
                    host: 127.0.0.1
                  periodSeconds: 10
                volumeMounts:
                  - mountPath: /lib/modules
                    name: lib-modules
                    readOnly: true
                  - mountPath: /run/xtables.lock
                    name: xtables-lock
                    readOnly: false
                  - mountPath: /var/run/calico
                    name: var-run-calico
                    readOnly: false
                  - mountPath: /var/lib/calico
                    name: var-lib-calico
                    readOnly: false
                  - name: policysync
                    mountPath: /var/run/nodeagent
              # This container runs flannel using the kube-subnet-mgr backend
              # for allocating subnets.
              - name: flannel
                image: {{ .Kubernetes.Networking.SelfHosting.FlannelImage.RepoWithTag }}
                command: [ "/opt/bin/flanneld", "--ip-masq", "--kube-subnet-mgr" ]
                securityContext:
                  privileged: true
                env:
                  - name: FLANNELD_IPTABLES_FORWARD_RULES
                    value: "false"
                  - name: POD_NAME
                    valueFrom:
                      fieldRef:
                        fieldPath: metadata.name
                  - name: POD_NAMESPACE
                    valueFrom:
                      fieldRef:
                        fieldPath: metadata.namespace
                  - name: FLANNELD_IFACE
                    valueFrom:
                      configMapKeyRef:
                        name: canal-config
                        key: canal_iface
                  - name: FLANNELD_IP_MASQ
                    valueFrom:
                      configMapKeyRef:
                        name: canal-config
                        key: masquerade
                volumeMounts:
                - mountPath: /run/xtables.lock
                  name: xtables-lock
                  readOnly: false
                - name: flannel-cfg
                  mountPath: /etc/kube-flannel/
            volumes:
              # Used by calico/node.
              - name: lib-modules
                hostPath:
                  path: /lib/modules
              - name: var-run-calico
                hostPath:
                  path: /var/run/calico
              - name: var-lib-calico
                hostPath:
                  path: /var/lib/calico
              - name: xtables-lock
                hostPath:
                  path: /run/xtables.lock
                  type: FileOrCreate
              # Used by flannel.
              - name: flannel-cfg
                configMap:
                  name: canal-config
              # Used to install CNI.
              - name: cni-bin-dir
                hostPath:
                  path: /opt/cni/bin
              - name: cni-net-dir
                hostPath:
                  path: /etc/kubernetes/cni/net.d
              # Used to create per-pod Unix Domain Sockets
              - name: policysync
                hostPath:
                  type: DirectoryOrCreate
                  path: /var/run/nodeagent

      # Canal DaemonSet for Nodes - Typha can be enabled.
      ---
      # This manifest installs the calico/node container, as well
      # as the Calico CNI plugins and network config on
      # each master and worker node in a Kubernetes cluster.
      kind: DaemonSet
      apiVersion: apps/v1
      metadata:
        name: canal-node
        namespace: kube-system
        labels:
          k8s-app: canal-node
          role.kubernetes.io/networking: "1"
      spec:
        selector:
          matchLabels:
            k8s-app: canal-node
        updateStrategy:
          type: RollingUpdate
          rollingUpdate:
            maxUnavailable: 100%
        template:
          metadata:
            labels:
              k8s-app: canal-node
              role.kubernetes.io/networking: "1"
            annotations:
              scheduler.alpha.kubernetes.io/critical-pod: ''
          spec:
            priorityClassName: system-node-critical
            # Ensure that canal-node only targets nodes and not masters
            affinity:
              nodeAffinity:
                requiredDuringSchedulingIgnoredDuringExecution:
                  nodeSelectorTerms:
                  - matchExpressions:
                    - key: node.kubernetes.io/role
                      operator: NotIn
                      values:
                      - "master"
            hostNetwork: true
            serviceAccountName: canal
            tolerations:
              # Tolerate this effect so the pods will be schedulable at all times
              - effect: NoSchedule
                operator: Exists
              # Mark the pod as a critical add-on for rescheduling.
              - key: CriticalAddonsOnly
                operator: Exists
              - effect: NoExecute
                operator: Exists
            # Minimize downtime during a rolling upgrade or deletion; tell Kubernetes to do a "force
            # deletion": https://kubernetes.io/docs/concepts/workloads/pods/pod/#termination-of-pods.
            terminationGracePeriodSeconds: 0
            initContainers:
              # This container installs the CNI binaries
              # and CNI network config file on each node.
              - name: install-cni
                image: {{ .Kubernetes.Networking.SelfHosting.CalicoCniImage.RepoWithTag }}
                command: ["/install-cni.sh"]
                env:
                  - name: CNI_NET_DIR
                    value: /etc/kubernetes/cni/net.d
                  # Name of the CNI config file to create.
                  - name: CNI_CONF_NAME
                    value: "10-canal.conflist"
                  # The CNI network config to install on each node.
                  - name: CNI_NETWORK_CONFIG
                    valueFrom:
                      configMapKeyRef:
                        name: canal-config
                        key: cni_network_config
                  # Set the hostname based on the k8s node name.
                  - name: KUBERNETES_NODE_NAME
                    valueFrom:
                      fieldRef:
                        fieldPath: spec.nodeName
                  # CNI MTU Config variable
                  - name: CNI_MTU
                    valueFrom:
                      configMapKeyRef:
                        name: canal-config
                        key: veth_mtu
                  # Prevents the container from sleeping forever.
                  - name: SLEEP
                    value: "false"
                volumeMounts:
                  - mountPath: /host/opt/cni/bin
                    name: cni-bin-dir
                  - mountPath: /host/etc/cni/net.d
                    name: cni-net-dir
                securityContext:
                  privileged: true
            containers:
              # Runs calico/node container on each Kubernetes node.  This
              # container programs network policy and routes on each
              # host.
              - name: calico-node
                image: {{ .Kubernetes.Networking.SelfHosting.CalicoNodeImage.RepoWithTag }}
                env:
                  # Use Kubernetes API as the backing datastore.
                  - name: DATASTORE_TYPE
                    value: "kubernetes"
                  # Configure route aggregation based on pod CIDR.
                  - name: USE_POD_CIDR
                    value: "true"
                  # Enable felix logging.
                  - name: FELIX_LOGSEVERITYSYS
                    value: "Warning"
                  # Don't enable BGP.
                  - name: CALICO_NETWORKING_BACKEND
                    value: "none"
                  # Cluster type to identify the deployment type
                  - name: CLUSTER_TYPE
                    value: "k8s,canal"
                  # Disable file logging so `kubectl logs` works.
                  - name: CALICO_DISABLE_FILE_LOGGING
                    value: "true"
                  # Period, in seconds, at which felix re-applies all iptables state
                  - name: FELIX_IPTABLESREFRESHINTERVAL
                    value: "60"
                  # Disable IPV6 support in Felix.
                  - name: FELIX_IPV6SUPPORT
                    value: "false"
                  # Wait for the datastore.
                  - name: WAIT_FOR_DATASTORE
                    value: "true"
                  # No IP address needed.
                  - name: IP
                    value: ""
                  # Set MTU for tunnel device used if ipip is enabled
                  - name: FELIX_IPINIPMTU
                    valueFrom:
                      configMapKeyRef:
                        name: canal-config
                        key: veth_mtu
                  # Typha support: controlled by the ConfigMap.
                  - name: FELIX_TYPHAK8SSERVICENAME
                    valueFrom:
                      configMapKeyRef:
                        name: canal-config
                        key: typha_service_name
                  - name: NODENAME
                    valueFrom:
                      fieldRef:
                        fieldPath: spec.nodeName
                  # Set Felix endpoint to host default action to ACCEPT.
                  - name: FELIX_DEFAULTENDPOINTTOHOSTACTION
                    value: "ACCEPT"
                  - name: FELIX_HEALTHENABLED
                    value: "true"
                securityContext:
                  privileged: true
                resources:
                  requests:
                    cpu: 250m
                livenessProbe:
                  httpGet:
                    path: /liveness
                    port: 9099
                    scheme: HTTP
                    host: 127.0.0.1
                  periodSeconds: 10
                  initialDelaySeconds: 10
                  failureThreshold: 6
                readinessProbe:
                  httpGet:
                    path: /readiness
                    port: 9099
                    scheme: HTTP
                    host: 127.0.0.1
                  periodSeconds: 10
                volumeMounts:
                  - mountPath: /lib/modules
                    name: lib-modules
                    readOnly: true
                  - mountPath: /run/xtables.lock
                    name: xtables-lock
                    readOnly: false
                  - mountPath: /var/run/calico
                    name: var-run-calico
                    readOnly: false
                  - mountPath: /var/lib/calico
                    name: var-lib-calico
                    readOnly: false
                  - name: policysync
                    mountPath: /var/run/nodeagent
              # This container runs flannel using the kube-subnet-mgr backend
              # for allocating subnets.
              - name: flannel
                image: {{ .Kubernetes.Networking.SelfHosting.FlannelImage.RepoWithTag }}
                command: [ "/opt/bin/flanneld", "--ip-masq", "--kube-subnet-mgr" ]
                securityContext:
                  privileged: true
                env:
                  - name: FLANNELD_IPTABLES_FORWARD_RULES
                    value: "false"
                  - name: POD_NAME
                    valueFrom:
                      fieldRef:
                        fieldPath: metadata.name
                  - name: POD_NAMESPACE
                    valueFrom:
                      fieldRef:
                        fieldPath: metadata.namespace
                  - name: FLANNELD_IFACE
                    valueFrom:
                      configMapKeyRef:
                        name: canal-config
                        key: canal_iface
                  - name: FLANNELD_IP_MASQ
                    valueFrom:
                      configMapKeyRef:
                        name: canal-config
                        key: masquerade
                volumeMounts:
                - mountPath: /run/xtables.lock
                  name: xtables-lock
                  readOnly: false
                - name: flannel-cfg
                  mountPath: /etc/kube-flannel/
            volumes:
              # Used by calico/node.
              - name: lib-modules
                hostPath:
                  path: /lib/modules
              - name: var-run-calico
                hostPath:
                  path: /var/run/calico
              - name: var-lib-calico
                hostPath:
                  path: /var/lib/calico
              - name: xtables-lock
                hostPath:
                  path: /run/xtables.lock
                  type: FileOrCreate
              # Used by flannel.
              - name: flannel-cfg
                configMap:
                  name: canal-config
              # Used to install CNI.
              - name: cni-bin-dir
                hostPath:
                  path: /opt/cni/bin
              - name: cni-net-dir
                hostPath:
                  path: /etc/kubernetes/cni/net.d
              # Used to create per-pod Unix Domain Sockets
              - name: policysync
                hostPath:
                  type: DirectoryOrCreate
                  path: /var/run/nodeagent
      ---
      # Source: calico/templates/kdd-crds.yaml
      # Create all the CustomResourceDefinitions needed for
      # Calico policy and networking mode.
      apiVersion: apiextensions.k8s.io/v1beta1
      kind: CustomResourceDefinition
      metadata:
        name: felixconfigurations.crd.projectcalico.org
      spec:
        scope: Cluster
        group: crd.projectcalico.org
        version: v1
        names:
          kind: FelixConfiguration
          plural: felixconfigurations
          singular: felixconfiguration
      ---
      apiVersion: apiextensions.k8s.io/v1beta1
      kind: CustomResourceDefinition
      metadata:
        name: ipamblocks.crd.projectcalico.org
      spec:
        scope: Cluster
        group: crd.projectcalico.org
        version: v1
        names:
          kind: IPAMBlock
          plural: ipamblocks
          singular: ipamblock

      ---
      apiVersion: apiextensions.k8s.io/v1beta1
      kind: CustomResourceDefinition
      metadata:
        name: blockaffinities.crd.projectcalico.org
      spec:
        scope: Cluster
        group: crd.projectcalico.org
        version: v1
        names:
          kind: BlockAffinity
          plural: blockaffinities
          singular: blockaffinity

      ---
      apiVersion: apiextensions.k8s.io/v1beta1
      kind: CustomResourceDefinition
      metadata:
        name: ipamhandles.crd.projectcalico.org
      spec:
        scope: Cluster
        group: crd.projectcalico.org
        version: v1
        names:
          kind: IPAMHandle
          plural: ipamhandles
          singular: ipamhandle

      ---
      apiVersion: apiextensions.k8s.io/v1beta1
      kind: CustomResourceDefinition
      metadata:
        name: ipamconfigs.crd.projectcalico.org
      spec:
        scope: Cluster
        group: crd.projectcalico.org
        version: v1
        names:
          kind: IPAMConfig
          plural: ipamconfigs
          singular: ipamconfig

      ---
      apiVersion: apiextensions.k8s.io/v1beta1
      kind: CustomResourceDefinition
      metadata:
        name: bgppeers.crd.projectcalico.org
      spec:
        scope: Cluster
        group: crd.projectcalico.org
        version: v1
        names:
          kind: BGPPeer
          plural: bgppeers
          singular: bgppeer

      ---
      apiVersion: apiextensions.k8s.io/v1beta1
      kind: CustomResourceDefinition
      metadata:
        name: bgpconfigurations.crd.projectcalico.org
      spec:
        scope: Cluster
        group: crd.projectcalico.org
        version: v1
        names:
          kind: BGPConfiguration
          plural: bgpconfigurations
          singular: bgpconfiguration

      ---
      apiVersion: apiextensions.k8s.io/v1beta1
      kind: CustomResourceDefinition
      metadata:
        name: ippools.crd.projectcalico.org
      spec:
        scope: Cluster
        group: crd.projectcalico.org
        version: v1
        names:
          kind: IPPool
          plural: ippools
          singular: ippool

      ---
      apiVersion: apiextensions.k8s.io/v1beta1
      kind: CustomResourceDefinition
      metadata:
        name: hostendpoints.crd.projectcalico.org
      spec:
        scope: Cluster
        group: crd.projectcalico.org
        version: v1
        names:
          kind: HostEndpoint
          plural: hostendpoints
          singular: hostendpoint

      ---
      apiVersion: apiextensions.k8s.io/v1beta1
      kind: CustomResourceDefinition
      metadata:
        name: clusterinformations.crd.projectcalico.org
      spec:
        scope: Cluster
        group: crd.projectcalico.org
        version: v1
        names:
          kind: ClusterInformation
          plural: clusterinformations
          singular: clusterinformation

      ---
      apiVersion: apiextensions.k8s.io/v1beta1
      kind: CustomResourceDefinition
      metadata:
        name: globalnetworkpolicies.crd.projectcalico.org
      spec:
        scope: Cluster
        group: crd.projectcalico.org
        version: v1
        names:
          kind: GlobalNetworkPolicy
          plural: globalnetworkpolicies
          singular: globalnetworkpolicy

      ---
      apiVersion: apiextensions.k8s.io/v1beta1
      kind: CustomResourceDefinition
      metadata:
        name: globalnetworksets.crd.projectcalico.org
      spec:
        scope: Cluster
        group: crd.projectcalico.org
        version: v1
        names:
          kind: GlobalNetworkSet
          plural: globalnetworksets
          singular: globalnetworkset

      ---
      apiVersion: apiextensions.k8s.io/v1beta1
      kind: CustomResourceDefinition
      metadata:
        name: networkpolicies.crd.projectcalico.org
      spec:
        scope: Namespaced
        group: crd.projectcalico.org
        version: v1
        names:
          kind: NetworkPolicy
          plural: networkpolicies
          singular: networkpolicy
      ---
      apiVersion: apiextensions.k8s.io/v1beta1
      kind: CustomResourceDefinition
      metadata:
        name: networksets.crd.projectcalico.org
      spec:
        scope: Namespaced
        group: crd.projectcalico.org
        version: v1
        names:
          kind: NetworkSet
          plural: networksets
          singular: networkset

  - path: /srv/kubernetes/rbac/network-daemonsets.yaml
    content: |
      apiVersion: v1
      kind: ServiceAccount
      metadata:
        name: canal
        namespace: kube-system

      ---
      apiVersion: v1
      kind: ServiceAccount
      metadata:
        name: flannel
        namespace: kube-system

      ---
      # Source: calico/templates/rbac.yaml
      # Include a clusterrole for the calico-node DaemonSet,
      # and bind it to the calico-node serviceaccount.
      kind: ClusterRole
      apiVersion: rbac.authorization.k8s.io/v1beta1
      metadata:
        name: calico-node
      rules:
        # The CNI plugin needs to get pods, nodes, and namespaces.
        - apiGroups: [""]
          resources:
            - pods
            - nodes
            - namespaces
          verbs:
            - get
        - apiGroups: [""]
          resources:
            - endpoints
            - services
          verbs:
            # Used to discover service IPs for advertisement.
            - watch
            - list
            # Used to discover Typhas.
            - get
        - apiGroups: [""]
          resources:
            - nodes/status
          verbs:
            # Needed for clearing NodeNetworkUnavailable flag.
            - patch
            # Calico stores some configuration information in node annotations.
            - update
        # Watch for changes to Kubernetes NetworkPolicies.
        - apiGroups: ["networking.k8s.io"]
          resources:
            - networkpolicies
          verbs:
            - watch
            - list
        # Used by Calico for policy information.
        - apiGroups: [""]
          resources:
            - pods
            - namespaces
            - serviceaccounts
          verbs:
            - list
            - watch
        # The CNI plugin patches pods/status.
        - apiGroups: [""]
          resources:
            - pods/status
          verbs:
            - patch
        # Calico monitors various CRDs for config.
        - apiGroups: ["crd.projectcalico.org"]
          resources:
            - globalfelixconfigs
            - felixconfigurations
            - bgppeers
            - globalbgpconfigs
            - bgpconfigurations
            - blockaffinities
            - ippools
            - ipamblocks
            - ipamhandles
            - ipamconfigs
            - globalnetworkpolicies
            - globalnetworksets
            - networkpolicies
            - networksets
            - clusterinformations
            - hostendpoints
          verbs:
            - get
            - list
            - watch
        # Calico must create and update some CRDs on startup.
        - apiGroups: ["crd.projectcalico.org"]
          resources:
            - ippools
            - felixconfigurations
            - clusterinformations
          verbs:
            - create
            - update
        # Calico stores some configuration information on the node.
        - apiGroups: [""]
          resources:
            - nodes
          verbs:
            - get
            - list
            - watch
        # These permissions are only requried for upgrade from v2.6, and can
        # be removed after upgrade or on fresh installations.
        - apiGroups: ["crd.projectcalico.org"]
          resources:
            - bgpconfigurations
            - bgppeers
          verbs:
            - create
            - update

      ---
      # Flannel roles
      # Pulled from https://github.com/coreos/flannel/blob/master/Documentation/kube-flannel-rbac.yml
      kind: ClusterRole
      apiVersion: rbac.authorization.k8s.io/v1beta1
      metadata:
        name: flannel
      rules:
        - apiGroups:
            - ""
          resources:
            - pods
          verbs:
            - get
        - apiGroups:
            - ""
          resources:
            - nodes
          verbs:
            - list
            - watch
        - apiGroups:
            - ""
          resources:
            - nodes/status
          verbs:
            - patch

      ---
      kind: ClusterRoleBinding
      apiVersion: rbac.authorization.k8s.io/v1beta1
      metadata:
        name: flannel
      roleRef:
        apiGroup: rbac.authorization.k8s.io
        kind: ClusterRole
        name: flannel
      subjects:
      - kind: ServiceAccount
        name: flannel
        namespace: kube-system

      ---
      # Bind the flannel ClusterRole to the canal ServiceAccount.
      kind: ClusterRoleBinding
      apiVersion: rbac.authorization.k8s.io/v1beta1
      metadata:
        name: canal-flannel
      roleRef:
        apiGroup: rbac.authorization.k8s.io
        kind: ClusterRole
        name: flannel
      subjects:
      - kind: ServiceAccount
        name: canal
        namespace: kube-system

      ---
      # Bind the calico ClusterRole to the canal ServiceAccount.
      apiVersion: rbac.authorization.k8s.io/v1beta1
      kind: ClusterRoleBinding
      metadata:
        name: canal-calico
      roleRef:
        apiGroup: rbac.authorization.k8s.io
        kind: ClusterRole
        name: calico-node
      subjects:
      - kind: ServiceAccount
        name: canal
        namespace: kube-system

  - path: /srv/kubernetes/manifests/flannel.yaml
    content: |
      ---
      # Keep cni network name 'calico' to avoid ip clashes when switching to flannel.
      kind: ConfigMap
      apiVersion: v1
      metadata:
        name: flannel-cfg
        namespace: kube-system
        labels:
          tier: node
          app: flannel
      data:
        cni-conf.json: |
          {
            "name": "calico",
            "plugins": [
              {
                "type": "flannel",
                "delegate": {
                  "hairpinMode": true,
                  "isDefaultGateway": true
                },
                "ipam": {
                  "type": "host-local",
                  "subnet": "usePodCidr"
                }
              },
              {
                "type": "portmap",
                "capabilities": {
                  "portMappings": true
                }
              }
            ]
          }
        net-conf.json: |
          {
            "Network": "{{ .PodCIDR }}",
             {{ if gt .Kubernetes.Networking.SelfHosting.FlannelConfig.SubnetLen 0 -}}
            "SubnetLen": "{{ int (.Kubernetes.Networking.SelfHosting.FlannelConfig.SubnetLen) }}",
            {{- end }}
            "Backend": {
              "Type": "vxlan"
            }
          }
      ---
      apiVersion: apps/v1
      kind: DaemonSet
      metadata:
        name: flannel
        namespace: kube-system
        labels:
          tier: node
          app: flannel
      spec:
        selector:
          matchLabels:
            tier: node
            app: flannel
        updateStrategy:
          rollingUpdate:
            maxUnavailable: 100%
          type: RollingUpdate
        template:
          metadata:
            labels:
              tier: node
              app: flannel
          spec:
            priorityClassName: system-node-critical
            hostNetwork: true
            nodeSelector:
              beta.kubernetes.io/arch: amd64
            tolerations:
              # Tolerate this effect so the pods will be schedulable at all times
              - effect: NoSchedule
                operator: Exists
              # Mark the pod as a critical add-on for rescheduling.
              - key: CriticalAddonsOnly
                operator: Exists
              - effect: NoExecute
                operator: Exists
            serviceAccountName: flannel
            # Minimize downtime during a rolling upgrade or deletion; tell Kubernetes to do a "force
            # deletion": https://kubernetes.io/docs/concepts/workloads/pods/pod/#termination-of-pods.
            terminationGracePeriodSeconds: 0
            initContainers:
              - name: remove-cni-networks
                image: {{.HyperkubeImage.RepoWithTag}}
                command:
                - /bin/rm
                - -rf
                - /etc/kubernetes/cni/net.d/10-calico.conflist
                - /etc/kubernetes/cni/net.d/10-calico.conf
                volumeMounts:
                - mountPath: /etc/kubernetes/cni/net.d
                  name: cni-net-dir
            containers:
            # This container installs the Flannel CNI binaries
            # and CNI network config file on each node.
            - name: install-cni
              image: {{ .Kubernetes.Networking.SelfHosting.FlannelCniImage.RepoWithTag }}
              command: ["/install-cni.sh"]
              env:
                # The CNI network config to install on each node.
                - name: CNI_NETWORK_CONFIG
                  valueFrom:
                    configMapKeyRef:
                      name: flannel-cfg
                      key: cni-conf.json
              volumeMounts:
                - mountPath: /host/opt/cni/bin
                  name: cni-bin-dir
                - mountPath: /host/etc/cni/net.d
                  name: cni-net-dir
            - name: flannel
              image: {{ .Kubernetes.Networking.SelfHosting.FlannelImage.RepoWithTag }}
              command:
              - /opt/bin/flanneld
              args:
              - --ip-masq
              - --kube-subnet-mgr
              resources:
                requests:
                  cpu: "100m"
                  memory: "50Mi"
                limits:
                  cpu: "100m"
                  memory: "50Mi"
              securityContext:
                privileged: true
              env:
              - name: POD_NAME
                valueFrom:
                  fieldRef:
                    fieldPath: metadata.name
              - name: POD_NAMESPACE
                valueFrom:
                  fieldRef:
                    fieldPath: metadata.namespace
              volumeMounts:
              - name: run
                mountPath: /run
              - name: flannel-cfg
                mountPath: /etc/kube-flannel/
            volumes:
              - name: run
                hostPath:
                  path: /run
              - name: cni-net-dir
                hostPath:
                  path: /etc/kubernetes/cni/net.d
              - name: cni-bin-dir
                hostPath:
                  path: /opt/cni/bin
              - name: flannel-cfg
                configMap:
                  name: flannel-cfg

{{ if .KubeResourcesAutosave.Enabled }}
  - path: /srv/kubernetes/manifests/kube-resources-autosave-de.yaml
    content: |
      ---
      apiVersion: apps/v1
      kind: Deployment
      metadata:
        name: kube-resources-autosave
        namespace: kube-system
        labels:
          k8s-app: kube-resources-autosave-policy
      spec:
        replicas: 1
        selector:
          matchLabels:
            k8s-app: kube-resources-autosave-policy
        template:
          metadata:
            {{if (index .PluginConfigs "kiam").Enabled -}}
            annotations:
              iam.amazonaws.com/role: "{{$.ClusterName}}-IAMRoleResourcesAutoSave"
            {{ end -}}
            name: kube-resources-autosave
            namespace: kube-system
            labels:
              k8s-app: kube-resources-autosave-policy
          spec:
            priorityClassName: system-cluster-critical
            containers:
            - name: kube-resources-autosave-dumper
              image: {{.HyperkubeImage.RepoWithTag}}
              command: ["/bin/sh", "-c" ]
              args:
                - |
                    set -x ;
                    DUMP_DIR_COMPLETE=/kube-resources-autosave/complete ;
                    aws configure set s3.signature_version s3v4 ;
                    mkdir -p ${DUMP_DIR_COMPLETE} ;
                    while true; do
                      TIMESTAMP=$(date +%Y-%m-%d_%H-%M-%S)
                      DUMP_DIR=/kube-resources-autosave/tmp/${TIMESTAMP} ;
                      mkdir -p ${DUMP_DIR} ;
                      RESOURCES_OUT_NAMESPACE="namespaces persistentvolumes nodes storageclasses clusterrolebindings clusterroles";
                      for r in ${RESOURCES_OUT_NAMESPACE};do
                        echo " Searching for resources: ${r}" ;
                        /kubectl get --export -o=json ${r} | \
                        jq '.items |= ([ .[] |
                            del(.status,
                            .metadata.uid,
                            .metadata.selfLink,
                            .metadata.resourceVersion,
                            .metadata.creationTimestamp,
                            .metadata.generation,
                            .spec.claimRef
                          )])' > ${DUMP_DIR}/${r}.json ;
                      done ;
                      RESOURCES_IN_NAMESPACE="componentstatuses configmaps daemonsets deployments endpoints events horizontalpodautoscalers
                      ingresses jobs limitranges networkpolicies  persistentvolumeclaims pods podsecuritypolicies podtemplates replicasets
                      replicationcontrollers resourcequotas secrets serviceaccounts services statefulsets customresourcedefinitions
                      poddisruptionbudgets roles rolebindings";
                      for ns in $(jq -r '.items[].metadata.name' < ${DUMP_DIR}/namespaces.json);do
                        echo "Searching in namespace: ${ns}" ;
                        mkdir -p ${DUMP_DIR}/${ns} ;
                        for r in ${RESOURCES_IN_NAMESPACE};do
                          echo " Searching for resources: ${r}" ;
                          /kubectl --namespace=${ns} get --export -o=json ${r} | \
                          jq '.items |= ([ .[] |
                            select(.type!="kubernetes.io/service-account-token") |
                            del(
                              .spec.clusterIP,
                              .metadata.uid,
                              .metadata.selfLink,
                              .metadata.resourceVersion,
                              .metadata.creationTimestamp,
                              .metadata.generation,
                              .metadata.annotations."pv.kubernetes.io/bind-completed",
                              .status
                            )])' > ${DUMP_DIR}/${ns}/${r}.json && touch /probe-token ;
                        done ;
                      done ;
                    mv ${DUMP_DIR} ${DUMP_DIR_COMPLETE}/${TIMESTAMP} ;
                    rm -r -f ${DUMP_DIR} ;
                    sleep 24h ;
                    done
              livenessProbe:
                exec:
                  command: ["/bin/sh", "-c",  "AGE=$(( $(date +%s) - $(stat -c%Y /probe-token) < 25*60*60 ));  [ $AGE -gt 0 ]" ]
                initialDelaySeconds: 240
                periodSeconds: 10
              volumeMounts:
              - name: dump-dir
                mountPath: /kube-resources-autosave
                readOnly: false
            - name: kube-resources-autosave-pusher
              image: {{.AWSCliImage.RepoWithTag}}
              command: ["/bin/sh", "-c" ]
              args:
                - |
                    set -x ;
                    DUMP_DIR_COMPLETE=/kube-resources-autosave/complete ;
                    while true; do
                      for FILE in ${DUMP_DIR_COMPLETE}/* ; do
                        aws s3 mv ${FILE} s3://{{ .KubeResourcesAutosave.S3Path }}/$(basename ${FILE}) --recursive && rm -r -f ${FILE} && touch /probe-token ;
                      done ;
                      sleep 1m ;
                    done
              livenessProbe:
                exec:
                  command: ["/bin/sh", "-c",  "AGE=$(( $(date +%s) - $(stat -c%Y /probe-token) < 25*60*60 ));  [ $AGE -gt 0 ]" ]
                initialDelaySeconds: 240
                periodSeconds: 10
              volumeMounts:
              - name: dump-dir
                mountPath: /kube-resources-autosave
                readOnly: false
            volumes:
            - name: dump-dir
              emptyDir: {}
{{ end }}

{{if .AssetsEncryptionEnabled }}
  - path: /opt/bin/decrypt-assets
    owner: root:root
    permissions: 0700
    content: |
      #!/bin/bash -e

      rkt run \
        --volume=etc-kube,kind=host,source=/etc/kubernetes,readOnly=false \
        --mount=volume=etc-kube,target=/etc/kubernetes \
        --volume=srv-kube,kind=host,source=/srv/kubernetes,readOnly=false \
        --mount=volume=srv-kube,target=/srv/kubernetes \
        --uuid-file-save=/var/run/coreos/decrypt-assets.uuid \
        --volume=dns,kind=host,source=/etc/resolv.conf,readOnly=true --mount volume=dns,target=/etc/resolv.conf \
        --net=host \
        --trust-keys-from-https \
        {{.AWSCliImage.Options}}{{.AWSCliImage.RktRepo}} --exec=/bin/bash -- \
          -ec \
          'echo decrypting assets
           shopt -s nullglob
           set -o pipefail
           for encKey in /etc/kubernetes/{ssl,additional-configs,auth}/*.enc; do
             if [ ! -f $encKey ]; then
               echo skipping non-existent file: $encKey 1>&2
               continue
             fi
             echo decrypting $encKey
             f=$(mktemp $encKey.XXXXXXXX)
             /usr/bin/aws \
               --region {{.Region}} kms decrypt \
               --ciphertext-blob fileb://$encKey \
               --output text \
               --query Plaintext \
             | base64 -d > $f
             mv -f $f ${encKey%.enc}
           done;

           authDir=/etc/kubernetes/auth
           echo generating $authDir/tokens.csv
           echo > $authDir/tokens.csv

           echo "injecting token into tokens.csv and the kubelet bootstrap kubeconfig file"
           bootstrap_token=$(cat /etc/kubernetes/auth/kubelet-tls-bootstrap-token.tmp)
           echo "${bootstrap_token},kubelet-bootstrap,10001,system:bootstrappers" >> $authDir/tokens.csv
           {{- if checkVersion ">= 1.14" .K8sVer }}
           sed -i -e "s#\$KUBELET_BOOTSTRAP_TOKEN#${bootstrap_token}#g" /etc/kubernetes/kubeconfig/worker-bootstrap.yaml
           {{- end }}
           {{- if .AssetsConfig.HasAuthTokens }}
           cat $authDir/tokens.csv.tmp >> $authDir/tokens.csv
           {{- end }}

           {{ if .Controller.CustomFiles -}}
           {{ range $i, $f := .Controller.CustomFiles -}}
           {{ if $f.Encrypted -}}
           encKey={{ $f.Path }}.enc
           if [ -f $encKey ]; then
             echo decrypting $encKey
             f=$(mktemp $encKey.XXXXXXXX)
             /usr/bin/aws \
               --region {{$.Region}} kms decrypt \
               --ciphertext-blob fileb://$encKey \
               --output text \
               --query Plaintext \
             | base64 -d > $f
             mv -f $f {{ $f.Path }}
             chmod {{ $f.PermissionsString }} {{ $f.Path }}
           fi
           {{ end -}}
           {{ end -}}
           {{ end -}}

           echo done.'

      rkt rm --uuid-file=/var/run/coreos/decrypt-assets.uuid || :
{{ end }}

{{if .Experimental.NodeDrainer.Enabled}}
  - path: /srv/kubernetes/manifests/kube-node-drainer-asg-status-updater-de.yaml
    content: |
      kind: Deployment
      apiVersion: apps/v1
      metadata:
        name: kube-node-drainer-asg-status-updater
        namespace: kube-system
        labels:
          k8s-app: kube-node-drainer-asg-status-updater
      spec:
        replicas: 1
        selector:
          matchLabels:
            k8s-app: kube-node-drainer-asg-status-updater
        template:
          metadata:
            labels:
              k8s-app: kube-node-drainer-asg-status-updater
            annotations:
              scheduler.alpha.kubernetes.io/critical-pod: ''
              {{if ne .Experimental.NodeDrainer.IAMRole.ARN.Arn "" -}}
              iam.amazonaws.com/role: {{ .Experimental.NodeDrainer.IAMRole.ARN.Arn }}
              {{ end }}
          spec:
            priorityClassName: system-node-critical
            initContainers:
              - name: hyperkube
                image: {{.HyperkubeImage.RepoWithTag}}
                command:
                - /bin/cp
                - -f
                - /hyperkube
                - /workdir/kubectl
                volumeMounts:
                - mountPath: /workdir
                  name: workdir
            containers:
              - name: kube-node-drainer-asg-status-updater
                image: {{.AWSCliImage.RepoWithTag}}
                env:
                - name: NODE_NAME
                  valueFrom:
                    fieldRef:
                      fieldPath: spec.nodeName
                command:
                - /bin/sh
                - -xec
                - |
                  metadata() { curl -s -S -f http://169.254.169.254/2016-09-02/"$1"; }
                  asg()      { aws --region="${REGION}" autoscaling "$@"; }

                  # Hyperkube binary is not statically linked, so we need to use
                  # the musl interpreter to be able to run it in this image
                  # See: https://github.com/kubernetes-incubator/kube-aws/pull/674#discussion_r118889687
                  kubectl() { /lib/ld-musl-x86_64.so.1 /opt/bin/kubectl "$@"; }

                  REGION=$(metadata dynamic/instance-identity/document | jq -r .region)
                  [ -n "${REGION}" ]

                  # Not customizable, for now
                  POLL_INTERVAL=10

                  # Keeps a comma-separated list of instances that need to be drained. Sets '-'
                  # to force the ConfigMap to be updated in the first iteration.
                  instances_to_drain='-'

                  # Instance termination detection loop
                  while sleep ${POLL_INTERVAL}; do

                    # Fetch the list of instances being terminated by their respective ASGs
                    updated_instances_to_drain=$(asg describe-auto-scaling-groups | jq -r '[.AutoScalingGroups[] | select((.Tags[].Key | contains("kube-aws:")) and (.Tags[].Key | contains("kubernetes.io/cluster/{{.ClusterName}}"))) | .Instances[] | select(.LifecycleState == "Terminating:Wait") | .InstanceId] | sort | join(",")')

                    # Have things changed since last iteration?
                    if [ "${updated_instances_to_drain}" == "${instances_to_drain}" ]; then
                      continue
                    fi
                    instances_to_drain="${updated_instances_to_drain}"

                    # Update ConfigMap to reflect current ASG state
                    echo "{\"apiVersion\": \"v1\", \"kind\": \"ConfigMap\", \"metadata\": {\"name\": \"kube-node-drainer-status\"}, \"data\": {\"asg\": \"${instances_to_drain}\"}}" | kubectl -n kube-system apply -f -
                  done
                volumeMounts:
                - mountPath: /opt/bin
                  name: workdir
            volumes:
              - name: workdir
                emptyDir: {}

  - path: /srv/kubernetes/manifests/kube-node-drainer-ds.yaml
    content: |
      kind: DaemonSet
      apiVersion: apps/v1
      metadata:
        name: kube-node-drainer-ds
        namespace: kube-system
        labels:
          k8s-app: kube-node-drainer-ds
      spec:
        updateStrategy:
          rollingUpdate:
            maxUnavailable: 100%
          type: RollingUpdate
        selector:
          matchLabels:
            k8s-app: kube-node-drainer-ds
        template:
          metadata:
            labels:
              k8s-app: kube-node-drainer-ds
            annotations:
              scheduler.alpha.kubernetes.io/critical-pod: ''
          spec:
            priorityClassName: system-node-critical
            tolerations:
            - operator: Exists
              effect: NoSchedule
            - operator: Exists
              effect: NoExecute
            - operator: Exists
              key: CriticalAddonsOnly
            initContainers:
              - name: hyperkube
                image: {{.HyperkubeImage.RepoWithTag}}
                command:
                - /bin/cp
                - -f
                - /hyperkube
                - /workdir/kubectl
                volumeMounts:
                - mountPath: /workdir
                  name: workdir
            containers:
              - name: kube-node-drainer
                image: {{.AWSCliImage.RepoWithTag}}
                env:
                - name: NODE_NAME
                  valueFrom:
                    fieldRef:
                      fieldPath: spec.nodeName
                command:
                - /bin/sh
                - -xec
                - |
                  metadata() { curl -s -S -f http://169.254.169.254/2016-09-02/"$1"; }
                  asg()      { aws --region="${REGION}" autoscaling "$@"; }

                  # Hyperkube binary is not statically linked, so we need to use
                  # the musl interpreter to be able to run it in this image
                  # See: https://github.com/kubernetes-incubator/kube-aws/pull/674#discussion_r118889687
                  kubectl() { /lib/ld-musl-x86_64.so.1 /opt/bin/kubectl "$@"; }

                  INSTANCE_ID=$(metadata meta-data/instance-id)
                  REGION=$(metadata dynamic/instance-identity/document | jq -r .region)
                  [ -n "${REGION}" ]

                  # Not customizable, for now
                  POLL_INTERVAL=10

                  # Used to identify the source which requested the instance termination
                  termination_source=''

                  # Instance termination detection loop
                  while sleep ${POLL_INTERVAL}; do

                    # Spot instance termination check
                    http_status=$(curl -o /dev/null -w '%{http_code}' -sL http://169.254.169.254/latest/meta-data/spot/termination-time)
                    if [ "${http_status}" -eq 200 ]; then
                      termination_source=spot
                      break
                    fi

                    # Termination ConfigMap check
                    if [ -e /etc/kube-node-drainer/asg ] && grep -q "${INSTANCE_ID}" /etc/kube-node-drainer/asg; then
                      termination_source=asg
                      break
                    fi
                  done

                  # Node draining loop
                  while true; do
                    echo Node is terminating, draining it...

                    if ! kubectl drain --ignore-daemonsets=true --delete-local-data=true --force=true --timeout=60s "${NODE_NAME}"; then
                      echo Not all pods on this host can be evicted, will try again
                      continue
                    fi
                    echo All evictable pods are gone

                    if [ "${termination_source}" == asg ]; then
                      echo Notifying AutoScalingGroup that instance ${INSTANCE_ID} can be shutdown
                      ASG_NAME=$(asg describe-auto-scaling-instances --instance-ids "${INSTANCE_ID}" | jq -r '.AutoScalingInstances[].AutoScalingGroupName')
                      HOOK_NAME=$(asg describe-lifecycle-hooks --auto-scaling-group-name "${ASG_NAME}" | jq -r '.LifecycleHooks[].LifecycleHookName' | grep -i nodedrainer)
                      asg complete-lifecycle-action --lifecycle-action-result CONTINUE --instance-id "${INSTANCE_ID}" --lifecycle-hook-name "${HOOK_NAME}" --auto-scaling-group-name "${ASG_NAME}"
                    fi

                    # Expect instance will be shut down in defined drain timeout
                    sleep {{.Experimental.NodeDrainer.DrainTimeoutInSeconds}}
                  done
                volumeMounts:
                - mountPath: /opt/bin
                  name: workdir
                - mountPath: /etc/kube-node-drainer
                  name: kube-node-drainer-status
                  readOnly: true
            volumes:
            - name: workdir
              emptyDir: {}
            - name: kube-node-drainer-status
              projected:
                sources:
                - configMap:
                    name: kube-node-drainer-status
                    optional: true
{{end}}

  # TODO: remove the following binding once the TLS Bootstrapping feature is enabled by default, see:
  # https://github.com/kubernetes-incubator/kube-aws/pull/618#discussion_r115162048
  # https://kubernetes.io/docs/admin/authorization/rbac/#core-component-roles

  # Makes kube-worker user behave like a regular member of system:nodes group,
  # needed when TLS bootstrapping is disabled
  - path: /srv/kubernetes/rbac/cluster-role-bindings/node.yaml
    content: |
      kind: ClusterRoleBinding
      apiVersion: rbac.authorization.k8s.io/v1
      metadata:
        name: kube-aws:node
      subjects:
        - kind: User
          name: kube-worker
      roleRef:
        kind: ClusterRole
        name: system:node
        apiGroup: rbac.authorization.k8s.io

  # We need to give nodes a few extra permissions so that both the node
  # draining and node labeling with AWS metadata work as expected
  - path: /srv/kubernetes/rbac/cluster-roles/node-extensions.yaml
    content: |
      kind: ClusterRole
      apiVersion: rbac.authorization.k8s.io/v1
      metadata:
          name: kube-aws:node-extensions
      rules:
        - apiGroups: ["extensions"]
          resources:
          - daemonsets
          verbs:
          - get
        # Can be removed if node authorizer is enabled
        - apiGroups: [""]
          resources:
          - nodes
          verbs:
          - patch
          - update
        - apiGroups: ["extensions"]
          resources:
          - replicasets
          verbs:
          - get
        - apiGroups: ["batch"]
          resources:
          - jobs
          verbs:
          - get
        - apiGroups: [""]
          resources:
          - replicationcontrollers
          verbs:
          - get
        - apiGroups: [""]
          resources:
          - pods/eviction
          verbs:
          - create
        - nonResourceURLs: ["*"]
          verbs: ["*"]

  # Grants super-user permissions to the kube-admin user
  - path: /srv/kubernetes/rbac/cluster-role-bindings/kube-admin.yaml
    content: |
      kind: ClusterRoleBinding
      apiVersion: rbac.authorization.k8s.io/v1
      metadata:
        name: kube-aws:admin
      subjects:
        - kind: User
          name: kube-admin
      roleRef:
        kind: ClusterRole
        name: cluster-admin
        apiGroup: rbac.authorization.k8s.io

  # Also allows `kube-worker` user to perform actions needed by the
  # `kube-proxy` component.
  - path: /srv/kubernetes/rbac/cluster-role-bindings/node-proxier.yaml
    content: |
      kind: ClusterRoleBinding
      apiVersion: rbac.authorization.k8s.io/v1
      metadata:
        name: kube-aws:node-proxier
      subjects:
        - kind: User
          name: kube-worker
        - kind: ServiceAccount
          name: kube-proxy
          namespace: kube-system
        # Not needed after migrating to DaemonSet-based kube-proxy
        - kind: Group
          name: system:nodes
      roleRef:
        kind: ClusterRole
        name: system:node-proxier
        apiGroup: rbac.authorization.k8s.io

  # Allows add-ons running with the default service account in kube-sytem to have super-user access
  - path: /srv/kubernetes/rbac/cluster-role-bindings/system-worker.yaml
    content: |
      kind: ClusterRoleBinding
      apiVersion: rbac.authorization.k8s.io/v1
      metadata:
        name: kube-aws:system-worker
      subjects:
        - kind: ServiceAccount
          namespace: kube-system
          name: default
      roleRef:
        kind: ClusterRole
        name: cluster-admin
        apiGroup: rbac.authorization.k8s.io

  # TODO: remove the following binding once the TLS Bootstrapping feature is enabled by default, see:
  # https://github.com/kubernetes-incubator/kube-aws/pull/618#discussion_r115162048
  # https://kubernetes.io/docs/admin/authorization/rbac/#core-component-roles

  # Associates the add-on role `kube-aws:node-extensions` to all nodes, so that
  # extra kube-aws features (like node draining) work as expected
  - path: /srv/kubernetes/rbac/cluster-role-bindings/node-extensions.yaml
    content: |
      kind: ClusterRoleBinding
      apiVersion: rbac.authorization.k8s.io/v1
      metadata:
        name: kube-aws:node-extensions
      subjects:
        - kind: User
          name: kube-worker
        - kind: Group
          name: system:nodes
      roleRef:
        kind: ClusterRole
        name: kube-aws:node-extensions
        apiGroup: rbac.authorization.k8s.io

  # RBAC Rules to Allow Kubelet authentication to be enabled but accept unauthenticated GET calls to the /metrics endpoint
  - path: /srv/kubernetes/rbac/cluster-roles/node-access.yaml
    content: |
      kind: ClusterRole
      apiVersion: rbac.authorization.k8s.io/v1beta1
      metadata:
        name: node-healthz-access
      rules:
      - apiGroups: [""]
        resources: ["nodes/proxy"]
        verbs: ["create", "get"]
      ---
      apiVersion: rbac.authorization.k8s.io/v1
      kind: ClusterRole
      metadata:
        name: node-logs-metrics
      rules:
      - apiGroups:
        - ""
        resources:
        - nodes/log
        - nodes/stats
        - nodes/metrics
        verbs:
        - "*"

  - path: /srv/kubernetes/rbac/cluster-role-bindings/node-access.yaml
    content: |
      kind: ClusterRoleBinding
      apiVersion: rbac.authorization.k8s.io/v1beta1
      metadata:
        name: node-healthz-access
      roleRef:
        apiGroup: rbac.authorization.k8s.io
        kind: ClusterRole
        name: node-healthz-access
      subjects:
      - kind: Group
        name: system:unauthenticated
        apiGroup: rbac.authorization.k8s.io
      - kind: Group
        name: system:authenticated
        apiGroup: rbac.authorization.k8s.io
      - kind: User
        name: system:anonymous
        apiGroup: rbac.authorization.k8s.io
      ---
      apiVersion: rbac.authorization.k8s.io/v1
      kind: ClusterRoleBinding
      metadata:
        name: node-logs-metrics
      roleRef:
        apiGroup: rbac.authorization.k8s.io
        kind: ClusterRole
        name: node-logs-metrics
      subjects:
      - apiGroup: rbac.authorization.k8s.io
        kind: Group
        name: system:authenticated

  # metrics-server
  - path: /srv/kubernetes/rbac/cluster-role-bindings/metrics-server.yaml
    content: |
      apiVersion: rbac.authorization.k8s.io/v1beta1
      kind: ClusterRoleBinding
      metadata:
        name: metrics-server:system:auth-delegator
      roleRef:
        apiGroup: rbac.authorization.k8s.io
        kind: ClusterRole
        name: system:auth-delegator
      subjects:
      - kind: ServiceAccount
        name: metrics-server
        namespace: kube-system
      ---
      apiVersion: rbac.authorization.k8s.io/v1
      kind: ClusterRoleBinding
      metadata:
        name: system:metrics-server
      roleRef:
        apiGroup: rbac.authorization.k8s.io
        kind: ClusterRole
        name: system:metrics-server
      subjects:
      - kind: ServiceAccount
        name: metrics-server
        namespace: kube-system

  - path: /srv/kubernetes/rbac/role-bindings/metrics-server.yaml
    content: |
      apiVersion: rbac.authorization.k8s.io/v1beta1
      kind: RoleBinding
      metadata:
        name: metrics-server-auth-reader
        namespace: kube-system
      roleRef:
        apiGroup: rbac.authorization.k8s.io
        kind: Role
        name: extension-apiserver-authentication-reader
      subjects:
      - kind: ServiceAccount
        name: metrics-server
        namespace: kube-system

  - path: /srv/kubernetes/rbac/cluster-roles/metrics-server.yaml
    content: |
      apiVersion: rbac.authorization.k8s.io/v1
      kind: ClusterRole
      metadata:
        name: system:metrics-server
      rules:
      - apiGroups:
        - ""
        resources:
        - pods
        - nodes
        - nodes/stats
        - namespaces
        verbs:
        - get
        - list
        - watch
      - apiGroups:
        - "extensions"
        resources:
        - deployments
        verbs:
        - get
        - list
        - watch
      ---
      kind: ClusterRole
      apiVersion: rbac.authorization.k8s.io/v1
      metadata:
        name: system:aggregated-metrics-reader
        labels:
          rbac.authorization.k8s.io/aggregate-to-view: "true"
          rbac.authorization.k8s.io/aggregate-to-edit: "true"
          rbac.authorization.k8s.io/aggregate-to-admin: "true"
      rules:
      - apiGroups: ["metrics.k8s.io"]
        resources: ["pods"]
        verbs: ["get", "list", "watch"]

  - path: /srv/kubernetes/rbac/cluster-role-bindings/nodes-can-create-csrs.yaml
    content: |
      # enable bootstrapping nodes to create CSR
      kind: ClusterRoleBinding
      apiVersion: rbac.authorization.k8s.io/v1
      metadata:
        name: create-csrs-for-bootstrapping
      subjects:
      - kind: Group
        name: system:bootstrappers
        apiGroup: rbac.authorization.k8s.io
      roleRef:
        kind: ClusterRole
        name: system:node-bootstrapper
        apiGroup: rbac.authorization.k8s.io

  - path: /srv/kubernetes/rbac/cluster-role-bindings/automatically-sign-node-certificate-requests.yaml
    content: |
      # Approve all CSRs for the group "system:bootstrappers"
      kind: ClusterRoleBinding
      apiVersion: rbac.authorization.k8s.io/v1
      metadata:
        name: auto-approve-csrs-for-group
      subjects:
      - kind: Group
        name: system:bootstrappers
        apiGroup: rbac.authorization.k8s.io
      roleRef:
        kind: ClusterRole
        name: system:certificates.k8s.io:certificatesigningrequests:nodeclient
        apiGroup: rbac.authorization.k8s.io

  - path: /srv/kubernetes/rbac/cluster-role-bindings/automatically-sign-node-certificate-renewals.yaml
    content: |
      # Approve renewal CSRs for the group "system:nodes"
      kind: ClusterRoleBinding
      apiVersion: rbac.authorization.k8s.io/v1
      metadata:
        name: auto-approve-renewals-for-nodes
      subjects:
      - kind: Group
        name: system:nodes
        apiGroup: rbac.authorization.k8s.io
      roleRef:
        kind: ClusterRole
        name: system:certificates.k8s.io:certificatesigningrequests:selfnodeclient
        apiGroup: rbac.authorization.k8s.io

  - path: /srv/kubernetes/manifests/kube-proxy-cm.yaml
    content: |
      kind: ConfigMap
      apiVersion: v1
      metadata:
        name: kube-proxy-config
        namespace: kube-system
      data:
        kube-proxy-config.yaml: |
          apiVersion: {{if checkVersion ">=1.9" .K8sVer}}kubeproxy.config.k8s.io{{else}}componentconfig{{end}}/v1alpha1
          kind: KubeProxyConfiguration
          bindAddress: 0.0.0.0
          metricsBindAddress: 0.0.0.0:10249
          {{range $flag,$value := .KubeProxy.Config -}}
          {{$flag}}: {{$value}}
          {{ end -}}
          clientConnection:
            kubeconfig: /etc/kubernetes/kubeconfig/kube-proxy.yaml
          clusterCIDR: {{.PodCIDR}}
          {{if .KubeProxy.IPVSMode.Enabled -}}
          {{if checkVersion ">=1.10" .K8sVer -}}
          featureGates:
            SupportIPVSProxyMode: true
          {{else -}}
          featureGates: "SupportIPVSProxyMode=true"
          {{end -}}
          mode: ipvs
          ipvs:
            scheduler: {{.KubeProxy.IPVSMode.Scheduler}}
            syncPeriod: {{.KubeProxy.IPVSMode.SyncPeriod}}
            minSyncPeriod: {{.KubeProxy.IPVSMode.MinSyncPeriod}}
          {{end}}

  - path: /srv/kubernetes/manifests/kube-proxy-ds.yaml
    content: |
      apiVersion: apps/v1
      kind: DaemonSet
      metadata:
        name: kube-proxy
        namespace: kube-system
        labels:
          k8s-app: kube-proxy
      spec:
        updateStrategy:
          rollingUpdate:
            maxUnavailable: 100%
          type: RollingUpdate
        selector:
          matchLabels:
            k8s-app: kube-proxy
        template:
          metadata:
            labels:
              k8s-app: kube-proxy
            annotations:
              scheduler.alpha.kubernetes.io/critical-pod: ''
          spec:
            priorityClassName: system-node-critical
            serviceAccountName: kube-proxy
            tolerations:
            - operator: Exists
              effect: NoSchedule
            - operator: Exists
              effect: NoExecute
            - operator: Exists
              key: CriticalAddonsOnly
            hostNetwork: true
            containers:
            - name: kube-proxy
              image: {{.HyperkubeImage.RepoWithTag}}
              command:
              - /hyperkube
              - kube-proxy
              - --config=/etc/kubernetes/kube-proxy/kube-proxy-config.yaml
              securityContext:
                privileged: true
              volumeMounts:
              {{if .KubeProxy.IPVSMode.Enabled -}}
              - mountPath: /lib/modules
                name: lib-modules
                readOnly: true
              {{end -}}
              - mountPath: /etc/kubernetes/kubeconfig
                name: kubeconfig
                readOnly: true
              - mountPath: /etc/kubernetes/kube-proxy
                name: kube-proxy-config
                readOnly: true
            volumes:
            {{if .KubeProxy.IPVSMode.Enabled -}}
            - name: lib-modules
              hostPath:
                path: /lib/modules
            {{end -}}
            - name: kubeconfig
              hostPath:
                path: /etc/kubernetes/kubeconfig
            - name: kube-proxy-config
              configMap:
                name: kube-proxy-config

  - path: /etc/kubernetes/manifests/kube-apiserver.yaml
    content: |
      apiVersion: v1
      kind: Pod
      metadata:
        name: kube-apiserver
        namespace: kube-system
        labels:
          k8s-app: kube-apiserver
      spec:
        priorityClassName: system-node-critical
        hostNetwork: true
        containers:
        - name: kube-apiserver
          image: {{.HyperkubeImage.RepoWithTag}}
          command:
          - /hyperkube
          - kube-apiserver
          {{- if .ApiServerLeaseEndpointReconciler }}
          - --endpoint-reconciler-type=lease
          {{- else }}
          - --apiserver-count={{if .MinControllerCount}}{{ .MinControllerCount }}{{else}}{{ .Controller.Count }}{{end}}
          {{- end }}
          - --enable-admission-plugins=NamespaceLifecycle,LimitRanger,ServiceAccount,TaintNodesByCondition,Priority,DefaultTolerationSeconds,DefaultStorageClass,StorageObjectInUseProtection,PersistentVolumeClaimResize,MutatingAdmissionWebhook,ValidatingAdmissionWebhook,RuntimeClass,ResourceQuota,ExtendedResourceToleration,NodeRestriction,PodSecurityPolicy{{if .Experimental.Admission.AlwaysPullImages.Enabled}},AlwaysPullImages{{ end }}{{ if .Experimental.Admission.EventRateLimit.Enabled }},EventRateLimit{{end}}
          {{ if .Experimental.Admission.EventRateLimit.Enabled -}}
          - --admission-control-config-file=/etc/kubernetes/auth/admission-control-config.yaml
          {{ end -}}
          - --bind-address=0.0.0.0
          - --etcd-servers=#ETCD_ENDPOINTS#
          - --etcd-cafile=/etc/kubernetes/ssl/etcd-trusted-ca.pem
          - --etcd-certfile=/etc/kubernetes/ssl/etcd-client.pem
          - --etcd-keyfile=/etc/kubernetes/ssl/etcd-client-key.pem
          - --allow-privileged=true
          - --service-cluster-ip-range={{.ServiceCIDR}}
          - --insecure-port=0
          - --secure-port=443
          - --enable-bootstrap-token-auth=true
          - --token-auth-file=/etc/kubernetes/auth/tokens.csv
          - --storage-backend=etcd3
          {{ if .Kubernetes.KubeApiServer.TargetRamMb -}}
          - --target-ram-mb={{.Kubernetes.KubeApiServer.TargetRamMb}}
          {{ end -}}
          - --kubelet-preferred-address-types=InternalIP,Hostname,ExternalIP
          {{if .Experimental.AuditLog.Enabled}}
          - --audit-log-maxage={{.Experimental.AuditLog.MaxAge}}
          - --audit-log-maxsize={{.Experimental.AuditLog.MaxSize}}
          - --audit-log-path={{.Experimental.AuditLog.LogPath}}
          - --audit-log-maxbackup={{.Experimental.AuditLog.MaxBackup}}
          - --audit-policy-file=/etc/kubernetes/apiserver/audit-policy.yaml
          {{ end }}
          - --authorization-mode=Node,RBAC
          {{if .Experimental.Authentication.Webhook.Enabled}}
          - --authentication-token-webhook-config-file=/etc/kubernetes/webhooks/authentication.yaml
          - --authentication-token-webhook-cache-ttl={{ .Experimental.Authentication.Webhook.CacheTTL }}
          {{ end }}
          - --advertise-address=$private_ipv4
          - --anonymous-auth=false
          {{if .Experimental.Oidc.Enabled}}
          - --oidc-issuer-url={{.Experimental.Oidc.IssuerUrl}}
          - --oidc-client-id={{.Experimental.Oidc.ClientId}}
          {{if .Experimental.Oidc.UsernameClaim}}
          - --oidc-username-claim={{.Experimental.Oidc.UsernameClaim}}
          {{ end -}}
          {{if .Experimental.Oidc.GroupsClaim}}
          - --oidc-groups-claim={{.Experimental.Oidc.GroupsClaim}}
          {{ end -}}
          {{ end -}}
          {{if .Kubernetes.EncryptionAtRest.Enabled}}
          - --experimental-encryption-provider-config=/etc/kubernetes/additional-configs/encryption-config.yaml
          {{end}}
          - --cert-dir=/etc/kubernetes/ssl
          - --tls-cert-file=/etc/kubernetes/ssl/apiserver.pem
          - --tls-private-key-file=/etc/kubernetes/ssl/apiserver-key.pem
          - --client-ca-file=/etc/kubernetes/ssl/ca.pem
          - --service-account-key-file=/etc/kubernetes/ssl/service-account-key.pem
          - --runtime-config=networking.k8s.io/v1/networkpolicies=true,policy/v1beta1/podsecuritypolicy=true
          {{- if .ControllerFeatureGates.Enabled }}
          - --feature-gates={{.ControllerFeatureGates.String}}
          {{- end }}
          {{ if .Addons.APIServerAggregator.Enabled -}}
          - --requestheader-client-ca-file=/etc/kubernetes/ssl/ca.pem
          - --requestheader-allowed-names=aggregator
          - --requestheader-extra-headers-prefix=X-Remote-Extra-
          - --requestheader-group-headers=X-Remote-Group
          - --requestheader-username-headers=X-Remote-User
          - --enable-aggregator-routing=false
          - --proxy-client-cert-file=/etc/kubernetes/ssl/apiserver-aggregator.pem
          - --proxy-client-key-file=/etc/kubernetes/ssl/apiserver-aggregator-key.pem
          {{ end -}}
          {{range $f := .APIServerFlags}}
          - --{{$f.Name}}={{$f.Value}}
          {{ end -}}
          {{ if .Kubernetes.KubeApiServer.ComputeResources -}}
          resources:
            {{ if .Kubernetes.KubeApiServer.ComputeResources.Requests -}}
            requests:
              {{ if .Kubernetes.KubeApiServer.ComputeResources.Requests.Cpu -}}
              cpu: {{.Kubernetes.KubeApiServer.ComputeResources.Requests.Cpu }}
              {{ end -}}
              {{ if .Kubernetes.KubeApiServer.ComputeResources.Requests.Memory -}}
              memory: {{.Kubernetes.KubeApiServer.ComputeResources.Requests.Memory }}
              {{ end -}}
            {{ end }}
            {{ if .Kubernetes.KubeApiServer.ComputeResources.Limits -}}
            limits:
              {{ if .Kubernetes.KubeApiServer.ComputeResources.Limits.Cpu -}}
              cpu: {{.Kubernetes.KubeApiServer.ComputeResources.Limits.Cpu }}
              {{ end -}}
              {{- if .Kubernetes.KubeApiServer.ComputeResources.Limits.Memory -}}
              memory: {{.Kubernetes.KubeApiServer.ComputeResources.Limits.Memory }}
              {{ end -}}
            {{ end }}
          {{ end }}
          livenessProbe:
            tcpSocket:
              port: 443
            initialDelaySeconds: 15
            timeoutSeconds: 15
          readinessProbe:
            tcpSocket:
              port: 443
            initialDelaySeconds: 5
            periodSeconds: 10
          ports:
          - containerPort: 443
            hostPort: 443
            name: https
          volumeMounts:
          - mountPath: /etc/kubernetes/ssl
            name: ssl-certs-kubernetes
            readOnly: true
          - mountPath: /etc/ssl/certs
            name: ssl-certs-host
            readOnly: true
          {{if .Kubernetes.EncryptionAtRest.Enabled}}
          - mountPath: /etc/kubernetes/additional-configs
            name: auth-additional-configs
            readOnly: true
          {{end}}
          - mountPath: /etc/kubernetes/auth
            name: auth-kubernetes
            readOnly: true
          {{if .Experimental.Authentication.Webhook.Enabled}}
          - mountPath: /etc/kubernetes/webhooks
            name: kubernetes-webhooks
            readOnly: true
          {{end}}
          {{if .Experimental.AuditLog.Enabled}}
          - mountPath: /var/log
            name: var-log
            readOnly: false
          - mountPath: /etc/kubernetes/apiserver
            name: apiserver
            readOnly: true
          {{end}}
          {{range $v := .APIServerVolumes}}
          - mountPath: {{quote $v.Path}}
            name: {{quote $v.Name}}
            readOnly: {{$v.ReadOnly}}
          {{end}}
        volumes:
        - hostPath:
            path: /etc/kubernetes/ssl
          name: ssl-certs-kubernetes
        - hostPath:
            path: /usr/share/ca-certificates
          name: ssl-certs-host
        {{if .Kubernetes.EncryptionAtRest.Enabled}}
        - hostPath:
            path: /etc/kubernetes/additional-configs
          name: auth-additional-configs
        {{end}}
        - hostPath:
            path: /etc/kubernetes/auth
          name: auth-kubernetes
        {{if .Experimental.Authentication.Webhook.Enabled}}
        - hostPath:
            path: /etc/kubernetes/webhooks
          name: kubernetes-webhooks
        {{end}}
        {{if .Experimental.AuditLog.Enabled}}
        - hostPath:
            path: /var/log
          name: var-log
        - hostPath:
            path: /etc/kubernetes/apiserver
          name: apiserver
        {{end}}
        {{range $v := .APIServerVolumes}}
        - hostPath:
            path: {{quote $v.Path}}
          name: {{quote $v.Name}}
        {{end}}

  {{ if .Experimental.Admission.EventRateLimit.Enabled -}}
  - path: /etc/kubernetes/auth/admission-control-config.yaml
    content: |
      kind: AdmissionConfiguration
      apiVersion: apiserver.k8s.io/v1alpha1
      plugins:
      - name: EventRateLimit
        path: /etc/kubernetes/auth/admission-control-eventconfig.yaml

  - path: /etc/kubernetes/auth/admission-control-eventconfig.yaml
    content: |
      kind: Configuration
      apiVersion: eventratelimit.admission.k8s.io/v1alpha1
      limits:
{{ .Experimental.Admission.EventRateLimit.Limits | indent 6 }}
  {{- end }}

  - path: /etc/kubernetes/manifests/kube-controller-manager.yaml
    content: |
      apiVersion: v1
      kind: Pod
      metadata:
        name: kube-controller-manager
        namespace: kube-system
        labels:
          k8s-app: kube-controller-manager
      spec:
        priorityClassName: system-node-critical
        containers:
        - name: kube-controller-manager
          image: {{.HyperkubeImage.RepoWithTag}}
          command:
          - /hyperkube
          - kube-controller-manager
          {{/* mandatory flags below */}}
          - --cluster-name={{.ClusterName}}
          {{- if not .Experimental.CloudControllerManager.Enabled }}
          - --cloud-provider=aws
          {{- end }}
          - --kubeconfig=/etc/kubernetes/kubeconfig/kube-controller-manager.yaml
          - --authentication-kubeconfig=/etc/kubernetes/kubeconfig/kube-controller-manager.yaml
          - --authorization-kubeconfig=/etc/kubernetes/kubeconfig/kube-controller-manager.yaml
          - --leader-elect=true
          - --root-ca-file=/etc/kubernetes/ssl/ca.pem
          - --service-account-private-key-file=/etc/kubernetes/ssl/service-account-key.pem
          - --use-service-account-credentials
          {{/* optional flags below */}}
          - --cluster-signing-cert-file=/etc/kubernetes/ssl/worker-ca.pem
          - --cluster-signing-key-file=/etc/kubernetes/ssl/worker-ca-key.pem
          {{ if .Experimental.NodeMonitorGracePeriod }}
          - --node-monitor-grace-period={{ .Experimental.NodeMonitorGracePeriod }}
          {{end}}
          {{ if not .Kubernetes.Networking.AmazonVPC.Enabled -}}
          - --allocate-node-cidrs=true
          - --cluster-cidr={{.PodCIDR}}
          - --configure-cloud-routes=false
          {{ end -}}
          - --service-cluster-ip-range={{.ServiceCIDR}} {{/* removes the service CIDR range from the cluster CIDR if it intersects */}}
          {{ if and (not .Addons.MetricsServer.Enabled) (not .Kubernetes.PodAutoscalerUseRestClient.Enabled) -}}
          - --horizontal-pod-autoscaler-use-rest-clients=false
          {{end}}
          {{range $f := .ControllerFlags -}}
          - --{{$f.Name}}={{$f.Value}}
          {{ end -}}
          {{ if .ControllerFeatureGates.Enabled -}}
          - --feature-gates={{.ControllerFeatureGates.String}}
          {{ end -}}
          resources:
            requests:
              cpu: {{ if .Kubernetes.ControllerManager.ComputeResources.Requests.Cpu }}{{ .Kubernetes.ControllerManager.ComputeResources.Requests.Cpu }}{{ else }}100m{{ end }}
              memory: {{ if .Kubernetes.ControllerManager.ComputeResources.Requests.Memory }}{{ .Kubernetes.ControllerManager.ComputeResources.Requests.Memory }}{{ else }}100M{{ end }}
            limits:
              cpu: {{ if .Kubernetes.ControllerManager.ComputeResources.Limits.Cpu }}{{ .Kubernetes.ControllerManager.ComputeResources.Limits.Cpu }}{{ else }}250m{{ end }}
              memory: {{ if .Kubernetes.ControllerManager.ComputeResources.Limits.Memory }}{{ .Kubernetes.ControllerManager.ComputeResources.Limits.Memory }}{{ else }}512M{{ end }}
          livenessProbe:
            httpGet:
              host: 127.0.0.1
              path: /healthz
              port: 10252
            initialDelaySeconds: 15
            timeoutSeconds: 15
          volumeMounts:
          - mountPath: /etc/kubernetes/ssl
            name: ssl-certs-kubernetes
            readOnly: true
          - mountPath: /etc/kubernetes/kubeconfig
            name: kubeconfig
            readOnly: true
          - mountPath: /etc/ssl/certs
            name: ssl-certs-host
            readOnly: true
        hostNetwork: true
        volumes:
        - hostPath:
            path: /etc/kubernetes/ssl
          name: ssl-certs-kubernetes
        - name: kubeconfig
          hostPath:
            path: /etc/kubernetes/kubeconfig
        - hostPath:
            path: /usr/share/ca-certificates
          name: ssl-certs-host

  - path: /etc/kubernetes/manifests/kube-scheduler.yaml
    content: |
      apiVersion: v1
      kind: Pod
      metadata:
        name: kube-scheduler
        namespace: kube-system
        labels:
          k8s-app: kube-scheduler
      spec:
        priorityClassName: system-node-critical
        hostNetwork: true
        containers:
        - name: kube-scheduler
          image: {{.HyperkubeImage.RepoWithTag}}
          command:
          - /hyperkube
          - kube-scheduler
          - --kubeconfig=/etc/kubernetes/kubeconfig/kube-scheduler.yaml
          - --authentication-kubeconfig=/etc/kubernetes/kubeconfig/kube-controller-manager.yaml
          - --authorization-kubeconfig=/etc/kubernetes/kubeconfig/kube-controller-manager.yaml
          - --leader-elect=true
          {{- range $f := .KubeSchedulerFlags }}
          - --{{$f.Name}}={{$f.Value}}
          {{- end }}
          {{- if .ControllerFeatureGates.Enabled }}
          - --feature-gates={{.ControllerFeatureGates.String}}
          {{- end }}
          resources:
            requests:
              cpu: 100m
          livenessProbe:
            httpGet:
              host: 127.0.0.1
              path: /healthz
              port: 10251
            initialDelaySeconds: 15
            timeoutSeconds: 15
          volumeMounts:
          - mountPath: /etc/kubernetes/ssl
            name: ssl-certs-kubernetes
            readOnly: true
          - mountPath: /etc/kubernetes/kubeconfig
            name: kubeconfig
            readOnly: true
        volumes:
        - name: ssl-certs-kubernetes
          hostPath:
            path: /etc/kubernetes/ssl
        - name: kubeconfig
          hostPath:
            path: /etc/kubernetes/kubeconfig

  {{- if .Addons.Rescheduler.Enabled }}
  - path: /srv/kubernetes/manifests/kube-rescheduler-de.yaml
    content: |
      apiVersion: apps/v1
      kind: Deployment
      metadata:
        name: kube-rescheduler
        namespace: kube-system
        labels:
          k8s-app: kube-rescheduler
          kubernetes.io/cluster-service: "true"
          kubernetes.io/name: "Rescheduler"
      spec:
        # `replicas` should always be the default of 1, rescheduler crashes otherwise
        selector:
          matchLabels:
            k8s-app: kube-rescheduler
        template:
          metadata:
            labels:
              k8s-app: kube-rescheduler
            annotations:
              scheduler.alpha.kubernetes.io/critical-pod: ''
          spec:
            priorityClassName: system-node-critical
            tolerations:
            - key: "CriticalAddonsOnly"
              operator: "Exists"
            hostNetwork: true
            containers:
            - name: kube-rescheduler
              image: {{ .KubeReschedulerImage.RepoWithTag }}
              resources:
                requests:
                  cpu: 10m
                  memory: 100Mi
  {{- end }}

  {{- if .Experimental.CloudControllerManager.Enabled }}
  - path: /srv/kubernetes/manifests/cloud-controller-manager.yaml
    content: |
      ---
      apiVersion: rbac.authorization.k8s.io/v1
      kind: ClusterRole
      metadata:
        name: cloud-controller-manager
      rules:
      - apiGroups:
        - ""
        resources:
        - events
        verbs:
        - create
        - patch
        - update
      - apiGroups:
        - ""
        resources:
        - nodes
        verbs:
        - '*'
      - apiGroups:
        - ""
        resources:
        - nodes/status
        verbs:
        - patch
      - apiGroups:
        - ""
        resources:
        - services
        - secrets
        verbs:
        - list
        - patch
        - update
        - watch
      - apiGroups:
        - ""
        resources:
        - serviceaccounts
        verbs:
        - create
        - list
        - get
      - apiGroups:
        - ""
        resources:
        - persistentvolumes
        verbs:
        - get
        - list
        - update
        - watch
      - apiGroups:
        - ""
        resources:
        - endpoints
        verbs:
        - create
        - get
        - list
        - watch
        - update
      ---
      apiVersion: v1
      kind: ServiceAccount
      metadata:
        name: cloud-controller-manager
        namespace: kube-system
      ---
      apiVersion: rbac.authorization.k8s.io/v1
      kind: ClusterRoleBinding
      metadata:
        name: system:cloud-controller-manager
      roleRef:
        apiGroup: rbac.authorization.k8s.io
        kind: ClusterRole
        name: cloud-controller-manager
      subjects:
      - kind: ServiceAccount
        name: cloud-controller-manager
        namespace: kube-system
      ---
      apiVersion: rbac.authorization.k8s.io/v1
      kind: RoleBinding
      metadata:
        name: system:cloud-controller-manager-authentication
        namespace: kube-system
      roleRef:
        apiGroup: rbac.authorization.k8s.io
        kind: Role
        name: extension-apiserver-authentication-reader
      subjects:
      - kind: ServiceAccount
        name: cloud-controller-manager
        namespace: kube-system
      ---
      apiVersion: apps/v1
      kind: DaemonSet
      metadata:
        labels:
          k8s-app: cloud-controller-manager
        name: cloud-controller-manager
        namespace: kube-system
      spec:
        selector:
          matchLabels:
            k8s-app: cloud-controller-manager
        template:
          metadata:
            labels:
              k8s-app: cloud-controller-manager
          spec:
            hostNetwork: true
            serviceAccountName: cloud-controller-manager
            priorityClassName: system-cluster-critical
            containers:
            - name: cloud-controller-manager
              image: {{.HyperkubeImage.RepoWithTag}}
              command:
              - /cloud-controller-manager
              - --cloud-provider=aws
              - --leader-elect=true
              - --use-service-account-credentials
              - --v=4
              # these flags will vary for every cloud provider
              - --cluster-name={{.ClusterName}}
              - --allocate-node-cidrs=false
              - --configure-cloud-routes=false
              {{- if .Experimental.DisableSecurityGroupIngress }}
              - --cloud-config=/etc/kubernetes/cloud-controller-manager/cloud.config
              {{- end }}
              {{- if .Experimental.DisableSecurityGroupIngress }}
              volumeMounts:
              - mountPath: /etc/kubernetes
                name: etc-kubernetes
                readOnly: true
              {{- end }}
            tolerations:
            # this is required so CCM can bootstrap itself
            - key: node.cloudprovider.kubernetes.io/uninitialized
              value: "true"
              effect: NoSchedule
            # this is to have the daemonset runnable on master nodes
            # the taint may vary depending on your cluster setup
            - key: "node.kubernetes.io/role"
              operator: "Equal"
              value: "master"
              effect: "NoSchedule"
            - key: "CriticalAddonsOnly"
              operator: "Exists"
            # this is to restrict CCM to only run on master nodes
            # the node selector may vary depending on your cluster setup
            nodeSelector:
              node.kubernetes.io/role: "master"
            {{ if .Experimental.DisableSecurityGroupIngress -}}
            volumes:
            - hostPath:
                path: /etc/kubernetes
              name: etc-kubernetes
            {{- end }}
  {{- end }}

  {{- if .Experimental.ContainerStorageInterface.Enabled }}
  - path: /srv/kubernetes/manifests/csi-controller.yaml
    content: |
      ---
      # Controller Service
      kind: Deployment
      apiVersion: apps/v1
      metadata:
        name: ebs-csi-controller
        namespace: kube-system
      spec:
        replicas: 2
        selector:
          matchLabels:
            app: ebs-csi-controller
        template:
          metadata:
            labels:
              app: ebs-csi-controller
          spec:
            nodeSelector:
              beta.kubernetes.io/os: linux
              node.kubernetes.io/role: master
            serviceAccount: ebs-csi-controller-sa
            priorityClassName: system-cluster-critical
            tolerations:
              - key: "node.kubernetes.io/role"
                operator: "Equal"
                value: "master"
                effect: "NoSchedule"
              - key: "CriticalAddonsOnly"
                operator: "Exists"
            containers:
              - name: ebs-plugin
                image: {{ .Experimental.ContainerStorageInterface.AmazonEBSDriver.RepoWithTag }}
                args :
                # - {all,controller,node} # specify the driver mode
                  - --endpoint=$(CSI_ENDPOINT)
                  - --logtostderr
                  {{- if .Experimental.ContainerStorageInterface.Debug }}
                  - --v=9
                  {{- end }}
                env:
                  - name: CSI_ENDPOINT
                    value: unix:///var/lib/csi/sockets/pluginproxy/csi.sock
                  - name: AWS_ACCESS_KEY_ID
                    valueFrom:
                      secretKeyRef:
                        name: aws-secret
                        key: key_id
                        optional: true
                  - name: AWS_SECRET_ACCESS_KEY
                    valueFrom:
                      secretKeyRef:
                        name: aws-secret
                        key: access_key
                        optional: true
                # overwrite the AWS region instead of looking it up dynamically via the AWS EC2 metadata svc
                # - name: AWS_REGION
                #   value: us-east-1
                volumeMounts:
                  - name: socket-dir
                    mountPath: /var/lib/csi/sockets/pluginproxy/
                ports:
                  - name: healthz
                    containerPort: 9808
                    protocol: TCP
                livenessProbe:
                  httpGet:
                    path: /healthz
                    port: healthz
                  initialDelaySeconds: 10
                  timeoutSeconds: 3
                  periodSeconds: 10
                  failureThreshold: 5
              - name: csi-provisioner
                image: {{ .Experimental.ContainerStorageInterface.CSIProvisioner.RepoWithTag }}
                args:
                  - --csi-address=$(ADDRESS)
                  {{- if .Experimental.ContainerStorageInterface.Debug }}
                  - --v=9
                  {{- end }}
                  - --feature-gates=Topology=true
                  - --enable-leader-election
                  - --leader-election-type=leases
                env:
                  - name: ADDRESS
                    value: /var/lib/csi/sockets/pluginproxy/csi.sock
                volumeMounts:
                  - name: socket-dir
                    mountPath: /var/lib/csi/sockets/pluginproxy/
              - name: csi-attacher
                image: {{ .Experimental.ContainerStorageInterface.CSIAttacher.RepoWithTag }}
                args:
                  - --csi-address=$(ADDRESS)
                  {{- if .Experimental.ContainerStorageInterface.Debug }}
                  - --v=9
                  {{- end }}
                env:
                  - name: ADDRESS
                    value: /var/lib/csi/sockets/pluginproxy/csi.sock
                volumeMounts:
                  - name: socket-dir
                    mountPath: /var/lib/csi/sockets/pluginproxy/
              - name: liveness-probe
                image: {{ .Experimental.ContainerStorageInterface.CSILivenessProbe.RepoWithTag }}
                args:
                  - --csi-address=/csi/csi.sock
                volumeMounts:
                  - name: socket-dir
                    mountPath: /csi
            volumes:
              - name: socket-dir
                emptyDir: {}
  - path: /srv/kubernetes/manifests/csi-node.yaml
    content: |
      ---
      # Node Service
      kind: DaemonSet
      apiVersion: apps/v1
      metadata:
        name: ebs-csi-node
        namespace: kube-system
      spec:
        selector:
          matchLabels:
            app: ebs-csi-node
        template:
          metadata:
            labels:
              app: ebs-csi-node
          spec:
            nodeSelector:
              beta.kubernetes.io/os: linux
            hostNetwork: true
            priorityClassName: system-node-critical
            tolerations:
              - operator: Exists
            containers:
              - name: ebs-plugin
                securityContext:
                  privileged: true
                image: {{ .Experimental.ContainerStorageInterface.AmazonEBSDriver.RepoWithTag }}
                args:
                  - --endpoint=$(CSI_ENDPOINT)
                  - --logtostderr
                  {{- if .Experimental.ContainerStorageInterface.Debug }}
                  - --v=9
                  {{- end }}
                env:
                  - name: CSI_ENDPOINT
                    value: unix:/csi/csi.sock
                volumeMounts:
                  - name: kubelet-dir
                    mountPath: /var/lib/kubelet
                    mountPropagation: "Bidirectional"
                  - name: plugin-dir
                    mountPath: /csi
                  - name: device-dir
                    mountPath: /dev
                ports:
                  - name: healthz
                    containerPort: 9808
                    protocol: TCP
                livenessProbe:
                  httpGet:
                    path: /healthz
                    port: healthz
                  initialDelaySeconds: 10
                  timeoutSeconds: 3
                  periodSeconds: 10
                  failureThreshold: 5
              - name: node-driver-registrar
                image: {{ .Experimental.ContainerStorageInterface.CSINodeDriverRegistrar.RepoWithTag }}
                args:
                  - --csi-address=$(ADDRESS)
                  - --kubelet-registration-path=$(DRIVER_REG_SOCK_PATH)
                  {{- if .Experimental.ContainerStorageInterface.Debug }}
                  - --v=5
                  {{- end }}
                lifecycle:
                  preStop:
                    exec:
                      command: ["/bin/sh", "-c", "rm -rf /registration/ebs.csi.aws.com-reg.sock /csi/csi.sock"]
                env:
                  - name: ADDRESS
                    value: /csi/csi.sock
                  - name: DRIVER_REG_SOCK_PATH
                    value: /var/lib/kubelet/plugins/ebs.csi.aws.com/csi.sock
                volumeMounts:
                  - name: plugin-dir
                    mountPath: /csi
                  - name: registration-dir
                    mountPath: /registration
              - name: liveness-probe
                image: {{ .Experimental.ContainerStorageInterface.CSILivenessProbe.RepoWithTag }}
                args:
                  - --csi-address=/csi/csi.sock
                volumeMounts:
                  - name: plugin-dir
                    mountPath: /csi
            volumes:
              - name: kubelet-dir
                hostPath:
                  path: /var/lib/kubelet
                  type: Directory
              - name: plugin-dir
                hostPath:
                  path: /var/lib/kubelet/plugins/ebs.csi.aws.com/
                  type: DirectoryOrCreate
              - name: registration-dir
                hostPath:
                  path: /var/lib/kubelet/plugins_registry/
                  type: Directory
              - name: device-dir
                hostPath:
                  path: /dev
                  type: Directory
  - path: /srv/kubernetes/manifests/csi-rbac.yaml
    content: |
      apiVersion: v1
      kind: ServiceAccount
      metadata:
        name: ebs-csi-controller-sa
        namespace: kube-system
        #Enable if EKS IAM for SA is used
        #annotations:
        #  eks.amazonaws.com/role-arn: arn:aws:iam::586565787010:role/ebs-csi-role
      ---
      kind: ClusterRole
      apiVersion: rbac.authorization.k8s.io/v1
      metadata:
        name: ebs-external-provisioner-role
      rules:
        - apiGroups: [""]
          resources: ["persistentvolumes"]
          verbs: ["get", "list", "watch", "create", "delete"]
        - apiGroups: [""]
          resources: ["persistentvolumeclaims"]
          verbs: ["get", "list", "watch", "update"]
        - apiGroups: ["storage.k8s.io"]
          resources: ["storageclasses"]
          verbs: ["get", "list", "watch"]
        - apiGroups: [""]
          resources: ["events"]
          verbs: ["list", "watch", "create", "update", "patch"]
        - apiGroups: ["snapshot.storage.k8s.io"]
          resources: ["volumesnapshots"]
          verbs: ["get", "list"]
        - apiGroups: ["snapshot.storage.k8s.io"]
          resources: ["volumesnapshotcontents"]
          verbs: ["get", "list"]
        - apiGroups: ["storage.k8s.io"]
          resources: ["csinodes"]
          verbs: ["get", "list", "watch"]
        - apiGroups: [""]
          resources: ["nodes"]
          verbs: ["get", "list", "watch"]
        - apiGroups: ["coordination.k8s.io"]
          resources: ["leases"]
          verbs: ["get", "watch", "list", "delete", "update", "create"]
      ---
      kind: ClusterRoleBinding
      apiVersion: rbac.authorization.k8s.io/v1
      metadata:
        name: ebs-csi-provisioner-binding
      subjects:
        - kind: ServiceAccount
          name: ebs-csi-controller-sa
          namespace: kube-system
      roleRef:
        kind: ClusterRole
        name: ebs-external-provisioner-role
        apiGroup: rbac.authorization.k8s.io
      ---
      kind: ClusterRole
      apiVersion: rbac.authorization.k8s.io/v1
      metadata:
        name: ebs-external-attacher-role
      rules:
        - apiGroups: [""]
          resources: ["persistentvolumes"]
          verbs: ["get", "list", "watch", "update"]
        - apiGroups: [""]
          resources: ["nodes"]
          verbs: ["get", "list", "watch"]
        - apiGroups: ["csi.storage.k8s.io"]
          resources: ["csinodeinfos"]
          verbs: ["get", "list", "watch"]
        - apiGroups: ["storage.k8s.io"]
          resources: ["volumeattachments"]
          verbs: ["get", "list", "watch", "update"]
      ---
      kind: ClusterRoleBinding
      apiVersion: rbac.authorization.k8s.io/v1
      metadata:
        name: ebs-csi-attacher-binding
      subjects:
        - kind: ServiceAccount
          name: ebs-csi-controller-sa
          namespace: kube-system
      roleRef:
        kind: ClusterRole
        name: ebs-external-attacher-role
        apiGroup: rbac.authorization.k8s.io
      # Fix for nodes being able to access volumeattachment objects
      # see https://github.com/rancher/k3s/issues/732
      ---
      apiVersion: rbac.authorization.k8s.io/v1
      kind: ClusterRole
      metadata:
        name: system:nodes:volumeattachments
      rules:
      - apiGroups:
        - storage.k8s.io
        resources:
        - volumeattachments
        verbs:
        - list
        - get
        - create
        - watch
      ---
      apiVersion: rbac.authorization.k8s.io/v1
      kind: ClusterRoleBinding
      metadata:
        name: system:nodes:volumeattachments
      roleRef:
        apiGroup: rbac.authorization.k8s.io
        kind: ClusterRole
        name: system:nodes:volumeattachments
      subjects:
      - apiGroup: rbac.authorization.k8s.io
        kind: Group
        name: system:nodes
  - path: /srv/kubernetes/manifests/csi-driver.yaml
    content: |
      ---
      apiVersion: storage.k8s.io/v1beta1
      kind: CSIDriver
      metadata:
        name: ebs.csi.aws.com
      spec:
        attachRequired: true
        podInfoOnMount: false
  {{- end }}

  - path: /srv/kubernetes/manifests/kube-proxy-sa.yaml
    content: |
      apiVersion: v1
      kind: ServiceAccount
      metadata:
        name: kube-proxy
        namespace: kube-system
        labels:
          kubernetes.io/cluster-service: "true"

{{- if not .KubeDns.Disable }}
{{- if eq .KubeDns.Provider "coredns" }}
  - path: /srv/kubernetes/manifests/coredns-sa.yaml
    content: |
      apiVersion: v1
      kind: ServiceAccount
      metadata:
        name: coredns
        namespace: kube-system
        labels:
          kubernetes.io/cluster-service: "true"

  - path: /srv/kubernetes/manifests/coredns-cr.yaml
    content: |
      apiVersion: rbac.authorization.k8s.io/v1
      kind: ClusterRole
      metadata:
        labels:
          kubernetes.io/bootstrapping: rbac-defaults
          addonmanager.kubernetes.io/mode: EnsureExists
        name: system:coredns
      rules:
      - apiGroups:
        - ""
        resources:
        - endpoints
        - services
        - pods
        - namespaces
        verbs:
        - list
        - watch
      - apiGroups:
        - ""
        resources:
        - nodes
        verbs:
        - get

  - path: /srv/kubernetes/manifests/coredns-crb.yaml
    content: |
      apiVersion: rbac.authorization.k8s.io/v1
      kind: ClusterRoleBinding
      metadata:
        annotations:
          rbac.authorization.kubernetes.io/autoupdate: "true"
        labels:
          kubernetes.io/bootstrapping: rbac-defaults
          addonmanager.kubernetes.io/mode: EnsureExists
        name: system:coredns
      roleRef:
        apiGroup: rbac.authorization.k8s.io
        kind: ClusterRole
        name: system:coredns
      subjects:
      - kind: ServiceAccount
        name: coredns
        namespace: kube-system

  - path: /srv/kubernetes/manifests/coredns-cm.yaml
    content: |
      apiVersion: v1
      kind: ConfigMap
      metadata:
        name: coredns
        namespace: kube-system
      data:
        Corefile: |
          {{- if and (eq .KubeDns.Provider "coredns") .KubeDns.AdditionalZoneCoreDNSConfig }}
{{ .KubeDns.AdditionalZoneCoreDNSConfig | indent 10 }}
          {{- end }}
          .:53 {
              errors
              health
              kubernetes cluster.local in-addr.arpa ip6.arpa {
                  pods insecure
                  upstream
                  fallthrough in-addr.arpa ip6.arpa
                  ttl {{ .KubeDns.TTL }}
              }
              forward . /etc/resolv.conf {
                  except cluster.local
                  health_check 5s
              }
              {{- if and (eq .KubeDns.Provider "coredns") .KubeDns.ExtraCoreDNSConfig }}
{{ .KubeDns.ExtraCoreDNSConfig | indent 16 }}
              {{- end }}
              prometheus :9153
              cache {{ .KubeDns.TTL }}
              loop
              reload
              loadbalance
          }
{{- else }}
  - path: /srv/kubernetes/manifests/kube-dns-sa.yaml
    content: |
      apiVersion: v1
      kind: ServiceAccount
      metadata:
        name: kube-dns
        namespace: kube-system
        labels:
          kubernetes.io/cluster-service: "true"

  - path: /srv/kubernetes/manifests/kube-dns-cm.yaml
    content: |
      apiVersion: v1
      kind: ConfigMap
      metadata:
        name: kube-dns
        namespace: kube-system
{{- end }}

  - path: /srv/kubernetes/manifests/kube-dns-autoscaler-de.yaml
    content: |
      apiVersion: apps/v1
      kind: Deployment
      metadata:
        name: kube-dns-autoscaler
        namespace: kube-system
        labels:
          k8s-app: kube-dns-autoscaler
          kubernetes.io/cluster-service: "true"
      spec:
        selector:
          matchLabels:
            k8s-app: kube-dns-autoscaler
        template:
          metadata:
            labels:
              k8s-app: kube-dns-autoscaler
            annotations:
              scheduler.alpha.kubernetes.io/critical-pod: ''
          spec:
            priorityClassName: system-cluster-critical
            tolerations:
            - key: "CriticalAddonsOnly"
              operator: "Exists"
            containers:
            - name: autoscaler
              image: {{ .ClusterProportionalAutoscalerImage.RepoWithTag }}
              resources:
                  requests:
                      cpu: "20m"
                      memory: "50Mi
                  limits:
                      memory: "50Mi"
              command:
                - /cluster-proportional-autoscaler
                - --namespace=kube-system
                - --configmap=kube-dns-autoscaler
                {{- if eq .KubeDns.Provider "coredns" }}
                - --target=Deployment/coredns
                {{- else }}
                - --target=Deployment/kube-dns
                {{- end }}
                - --default-params={"linear":{"coresPerReplica":{{ .KubeDns.Autoscaler.CoresPerReplica }},"nodesPerReplica":{{ .KubeDns.Autoscaler.NodesPerReplica }},"min":{{ .KubeDns.Autoscaler.Min}}}}
                - --v=2
                - --logtostderr
{{- end }}

  - path: /srv/kubernetes/manifests/dnsmasq-node-coredns-local.yaml
    content: |
      apiVersion: v1
      kind: ConfigMap
      metadata:
        name: coredns-local
        namespace: kube-system
        labels:
          application: coredns
      data:
        Corefile: |
          {{- if and (eq .KubeDns.Provider "coredns") .KubeDns.AdditionalZoneCoreDNSConfig }}
{{ .KubeDns.AdditionalZoneCoreDNSConfig | indent 12 }}
          {{- end }}

          cluster.local:9254 {{ .PodCIDR }}:9254 {{ .ServiceCIDR }}:9254 {
              errors
              kubernetes {
                  pods insecure
              }
              cache 30
              log svc.svc.cluster.local.
              prometheus :9153
          }

          .:9254 {
              errors
              health :9154 # this is global for all servers
              prometheus :9153
              forward . /etc/resolv.conf
              pprof 127.0.0.1:9156
              cache 30
              reload
          }

{{ if .KubeDns.NodeLocalResolver }}
  - path: /srv/kubernetes/manifests/dnsmasq-node-ds.yaml
    content: |
      apiVersion: v1
      kind: ServiceAccount
      metadata:
        name: dnsmasq
        namespace: kube-system
      ---
      apiVersion: rbac.authorization.k8s.io/v1
      kind: ClusterRole
      metadata:
        name: dnsmasq
      rules:
        - apiGroups: [""]
          resources: ["endpoints", "services", "pods", "namespaces"]
          verbs: ["list", "watch"]
      ---
      apiVersion: rbac.authorization.k8s.io/v1
      kind: ClusterRoleBinding
      metadata:
        name: dnsmasq
      roleRef:
        apiGroup: rbac.authorization.k8s.io
        kind: ClusterRole
        name: dnsmasq
      subjects:
        - kind: ServiceAccount
          name: dnsmasq
          namespace: kube-system
      ---
      apiVersion: rbac.authorization.k8s.io/v1
      kind: RoleBinding
      metadata:
        name: dnsmasq-privileged-psp
        namespace: kube-system
      roleRef:
        apiGroup: rbac.authorization.k8s.io
        kind: ClusterRole
        name: privileged-psp
      subjects:
        - kind: ServiceAccount
          name: dnsmasq
          namespace: kube-system
      ---
      apiVersion: apps/v1
      kind: DaemonSet
      metadata:
        name: dnsmasq-node
        namespace: kube-system
        labels:
          k8s-app: dnsmasq-node
      spec:
        selector:
          matchLabels:
            k8s-app: dnsmasq-node
        updateStrategy:
          rollingUpdate:
            maxUnavailable: 10%
          type: RollingUpdate
        selector:
          matchLabels:
            k8s-app: dnsmasq-node
        template:
          metadata:
            labels:
              k8s-app: dnsmasq-node
            annotations:
              scheduler.alpha.kubernetes.io/critical-pod: ''
          spec:
            priorityClassName: system-node-critical
            tolerations:
            - operator: Exists
              effect: NoSchedule
            - operator: Exists
              effect: NoExecute
            volumes:
            - name: kube-dns-config
              configMap:
                name: kube-dns
                optional: true
            {{ if .KubeDns.DNSMasq.CoreDNSLocal.Enabled }}
            - name: coredns-local-config
              configMap:
                name: coredns-local
                items:
                  - key: Corefile
                    path: Corefile
            {{ end }}
            containers:
            - name: dnsmasq
              image: {{ .KubeDnsMasqImage.RepoWithTag }}
              livenessProbe:
                httpGet:
                  path: /healthcheck/dnsmasq
                  port: 9054
                  scheme: HTTP
                initialDelaySeconds: 60
                periodSeconds: 10
                timeoutSeconds: 5
                successThreshold: 1
                failureThreshold: 5
              args:
              - -v=2
              - -logtostderr
              - -configDir=/etc/k8s/dns/dnsmasq-nanny
              - -restartDnsmasq=true
              - --
              - -k
              - --cache-size={{ .KubeDns.DNSMasq.CacheSize }}
              - --dns-forward-max={{ .KubeDns.DNSMasq.DNSForwardMax }}
              - --log-facility=-
              {{ if .KubeDns.DNSMasq.CoreDNSLocal.Enabled }}
              - --no-resolv
              - --keep-in-foreground
              - --neg-ttl={{ .KubeDns.DNSMasq.NegTTL }}
              # Send requests to the last server (coredns-local) first and only
              # fallback to the previous one (global coredns) if it's unreachable.
              - --strict-order
              - --server={{.DNSServiceIP}}#53
              - --server=127.0.0.1#9254
              {{ else }}
              - --server=//{{.DNSServiceIP}}
              - --server=/cluster.local/{{.DNSServiceIP}}
              - --server=/in-addr.arpa/{{.DNSServiceIP}}
              - --server=/ip6.arpa/{{.DNSServiceIP}}
              {{ end }}
              {{- if ne (len .KubeDns.NodeLocalResolverOptions) 0 }}
                {{- range .KubeDns.NodeLocalResolverOptions }}
              - {{.}}
                {{- end }}
              {{- end }}
              ports:
              - containerPort: 53
                name: dns
                protocol: UDP
              - containerPort: 53
                name: dns-tcp
                protocol: TCP
              # see: https://github.com/kubernetes/kubernetes/issues/29055 for details
              resources:
                limits:
                  cpu: 100m
                  memory: 50Mi
                requests:
                  ephemeral-storage: 256Mi
              volumeMounts:
              - name: kube-dns-config
                mountPath: /etc/k8s/dns/dnsmasq-nanny
            - name: sidecar
              image: {{ .DnsMasqMetricsImage.RepoWithTag }}
              livenessProbe:
                httpGet:
                  path: /metrics
                  port: 9054
                  scheme: HTTP
                initialDelaySeconds: 60
                timeoutSeconds: 5
                successThreshold: 1
                failureThreshold: 5
              args:
              - --v=2
              - --logtostderr
              {{ if .KubeDns.DNSMasq.CoreDNSLocal.Enabled }}
              - --probe=dnsmasq,127.0.0.1:9254,ec2.amazonaws.com,5,A
              {{ else }}
              - --probe=dnsmasq,127.0.0.1:53,ec2.amazonaws.com,5,A
              {{ end }}
              ports:
              - containerPort: 9054
                name: metrics
                protocol: TCP
              resources:
                requests:
                  ephemeral-storage: 256Mi
                limits:
                  cpu: 10m
                  memory: 45Mi
              terminationMessagePath: /dev/termination-log
              terminationMessagePolicy: File
            {{ if .KubeDns.DNSMasq.CoreDNSLocal.Enabled }}
            - name: coredns
              image: {{ .CoreDnsImage.RepoWithTag }}
              args: ["-conf", "/etc/coredns/Corefile"]
              volumeMounts:
                - name: coredns-local-config
                  mountPath: /etc/coredns
              ports:
                - containerPort: 9254
                  name: dns
                  protocol: UDP
                - containerPort: 9254
                  name: dns-tcp
                  protocol: TCP
              livenessProbe:
                httpGet:
                  path: /health
                  port: 9154
                  scheme: HTTP
                initialDelaySeconds: 60
                timeoutSeconds: 5
                successThreshold: 1
                failureThreshold: 5
              resources:
                requests:
                  ephemeral-storage: 256Mi
                  {{ if .KubeDns.DNSMasq.CoreDNSLocal.ComputeResources.Requests.Cpu }}
                  cpu: {{ .KubeDns.DNSMasq.CoreDNSLocal.ComputeResources.Requests.Cpu }}
                  {{ end }}
                  {{ if .KubeDns.DNSMasq.CoreDNSLocal.ComputeResources.Requests.Memory }}
                  memory: {{ .KubeDns.DNSMasq.CoreDNSLocal.ComputeResources.Requests.Memory }}
                  {{ end }}
                {{ if or .KubeDns.DNSMasq.CoreDNSLocal.ComputeResources.Limits.Cpu .KubeDns.DNSMasq.CoreDNSLocal.ComputeResources.Limits.Memory }}
                limits:
                  {{ if .KubeDns.DNSMasq.CoreDNSLocal.ComputeResources.Limits.Cpu }}
                  cpu: {{ .KubeDns.DNSMasq.CoreDNSLocal.ComputeResources.Limits.Cpu }}
                  {{ end }}
                  {{ if .KubeDns.DNSMasq.CoreDNSLocal.ComputeResources.Limits.Memory }}
                  memory: {{ .KubeDns.DNSMasq.CoreDNSLocal.ComputeResources.Limits.Memory }}
                  {{ end }}
                {{ end }}
            {{ end }}
            hostNetwork: true
            dnsPolicy: Default
            automountServiceAccountToken: true
            serviceAccountName: dnsmasq
{{ end }}

{{- if not .KubeDns.Disable }}
{{- if eq .KubeDns.Provider "coredns" }}
  - path: /srv/kubernetes/manifests/coredns-de.yaml
    content: |
      apiVersion: apps/v1
      kind: Deployment
      metadata:
        name: coredns
        namespace: kube-system
        labels:
          k8s-app: kube-dns
          kubernetes.io/cluster-service: "true"
          addonmanager.kubernetes.io/mode: Reconcile
          kubernetes.io/name: "CoreDNS"
      spec:
        # replicas: not specified here:
        # 1. In order to make Addon Manager do not reconcile this replicas parameter.
        # 2. Default is 1.
        # 3. Will be tuned in real time if DNS horizontal auto-scaling is turned on.
        strategy:
          type: RollingUpdate
          rollingUpdate:
            maxUnavailable: 1
        selector:
          matchLabels:
            k8s-app: kube-dns
        template:
          metadata:
            labels:
              k8s-app: kube-dns
            annotations:
              prometheus.io/port: "9153"
              prometheus.io/scrape: "true"
              seccomp.security.alpha.kubernetes.io/pod: 'docker/default'
          spec:
            priorityClassName: system-node-critical
            serviceAccountName: coredns
            {{ if or .KubeDns.DeployToControllers .KubeDns.AntiAffinityAvailabilityZone -}}
            affinity:
              {{- if .KubeDns.DeployToControllers }}
              nodeAffinity:
                requiredDuringSchedulingIgnoredDuringExecution:
                  nodeSelectorTerms:
                  - matchExpressions:
                    - key: node.kubernetes.io/role
                      operator: In
                      values:
                      - "master"
              {{- end }}
              {{- if .KubeDns.AntiAffinityAvailabilityZone }}
              podAntiAffinity:
                preferredDuringSchedulingIgnoredDuringExecution:
                - podAffinityTerm:
                    labelSelector:
                      matchExpressions:
                      - key: k8s-app
                        operator: In
                        values:
                        - "kube-dns"
                    topologyKey: "failure-domain.beta.kubernetes.io/zone"
                  weight: 1
              {{- end }}
            tolerations:
              - key: "CriticalAddonsOnly"
                operator: "Exists"
              - key: "node.kubernetes.io/role"
                operator: "Equal"
                value: "master"
                effect: "NoSchedule"
            {{ else -}}
            tolerations:
            - key: "CriticalAddonsOnly"
              operator: "Exists"
            {{ end -}}
            containers:
            - name: coredns
              image: {{ .CoreDnsImage.RepoWithTag }}
              imagePullPolicy: IfNotPresent
              resources:
                limits:
                  cpu: {{ .KubeDns.DnsDeploymentResources.Limits.Cpu }}
                  memory: {{ .KubeDns.DnsDeploymentResources.Limits.Memory }}
                requests:
                  cpu: {{ .KubeDns.DnsDeploymentResources.Requests.Cpu }}
                  memory: {{ .KubeDns.DnsDeploymentResources.Requests.Memory }}
              args: [ "-conf", "/etc/coredns/Corefile" ]
              volumeMounts:
              - name: config-volume
                mountPath: /etc/coredns
              ports:
              - containerPort: 53
                name: dns
                protocol: UDP
              - containerPort: 53
                name: dns-tcp
                protocol: TCP
              - containerPort: 9153
                name: metrics
                protocol: TCP
              livenessProbe:
                httpGet:
                  path: /health
                  port: 8080
                  scheme: HTTP
                initialDelaySeconds: 60
                timeoutSeconds: 5
                successThreshold: 1
                failureThreshold: 5
            dnsPolicy: Default
            volumes:
              - name: config-volume
                configMap:
                  name: coredns
                  items:
                  - key: Corefile
                    path: Corefile
{{- else }}
  - path: /srv/kubernetes/manifests/kube-dns-de.yaml
    content: |
      apiVersion: apps/v1
      kind: Deployment
      metadata:
        name: kube-dns
        namespace: kube-system
        labels:
          k8s-app: kube-dns
          kubernetes.io/cluster-service: "true"
      spec:
        # replicas: not specified here:
        # 1. In order to make Addon Manager do not reconcile this replicas parameter.
        # 2. Default is 1.
        # 3. Will be tuned in real time if DNS horizontal auto-scaling is turned on.
        strategy:
          rollingUpdate:
            maxSurge: 10%
            maxUnavailable: 0
        selector:
          matchLabels:
            k8s-app: kube-dns
        template:
          metadata:
            labels:
              k8s-app: kube-dns
            annotations:
              scheduler.alpha.kubernetes.io/critical-pod: ''
          spec:
            priorityClassName: system-cluster-critical
            volumes:
            - name: kube-dns-config
              configMap:
                name: kube-dns
                optional: true
            {{ if .KubeDns.DeployToControllers -}}
            affinity:
              nodeAffinity:
                requiredDuringSchedulingIgnoredDuringExecution:
                  nodeSelectorTerms:
                  - matchExpressions:
                    - key: node.kubernetes.io/role
                      operator: In
                      values:
                      - "master"
            tolerations:
              - key: "CriticalAddonsOnly"
                operator: "Exists"
              - key: "node.kubernetes.io/role"
                operator: "Equal"
                value: "master"
                effect: "NoSchedule"
            {{ else -}}
            tolerations:
            - key: "CriticalAddonsOnly"
              operator: "Exists"
            {{ end -}}
            containers:
            - name: kubedns
              image: {{ .KubeDnsImage.RepoWithTag }}
              resources:
                limits:
                  cpu: {{ .KubeDns.DnsDeploymentResources.Limits.Cpu }}
                  memory: {{ .KubeDns.DnsDeploymentResources.Limits.Memory }}
                requests:
                  cpu: {{ .KubeDns.DnsDeploymentResources.Requests.Cpu }}
                  memory: {{ .KubeDns.DnsDeploymentResources.Requests.Memory }}
              livenessProbe:
                httpGet:
                  path: /healthcheck/kubedns
                  port: 10054
                  scheme: HTTP
                initialDelaySeconds: 60
                timeoutSeconds: 5
                successThreshold: 1
                failureThreshold: 5
              readinessProbe:
                httpGet:
                  path: /readiness
                  port: 8081
                  scheme: HTTP
                initialDelaySeconds: 3
                timeoutSeconds: 5
              args:
              - --domain=cluster.local.
              - --dns-port=10053
              - --config-dir=/kube-dns-config
              # This should be set to v=2 only after the new image (cut from 1.5) has
              # been released, otherwise we will flood the logs.
              - --v=2
              env:
              - name: PROMETHEUS_PORT
                value: "10055"
              ports:
              - containerPort: 10053
                name: dns-local
                protocol: UDP
              - containerPort: 10053
                name: dns-tcp-local
                protocol: TCP
              - containerPort: 10055
                name: metrics
                protocol: TCP
              volumeMounts:
              - name: kube-dns-config
                mountPath: /kube-dns-config
            - name: dnsmasq
              image: {{ .KubeDnsMasqImage.RepoWithTag }}
              livenessProbe:
                httpGet:
                  path: /healthcheck/dnsmasq
                  port: 10054
                  scheme: HTTP
                initialDelaySeconds: 60
                timeoutSeconds: 5
                successThreshold: 1
                failureThreshold: 5
              args:
              - -v=2
              - -logtostderr
              - -configDir=/etc/k8s/dns/dnsmasq-nanny
              - -restartDnsmasq=true
              - --
              - -k
              - --cache-size=1000
              - --log-facility=-
              - --server=/cluster.local/127.0.0.1#10053
              - --server=/in-addr.arpa/127.0.0.1#10053
              - --server=/ip6.arpa/127.0.0.1#10053
              ports:
              - containerPort: 53
                name: dns
                protocol: UDP
              - containerPort: 53
                name: dns-tcp
                protocol: TCP
              # see: https://github.com/kubernetes/kubernetes/issues/29055 for details
              resources:
                requests:
                  cpu: 150m
                  memory: 20Mi
              volumeMounts:
              - name: kube-dns-config
                mountPath: /etc/k8s/dns/dnsmasq-nanny
            - name: sidecar
              image: {{ .DnsMasqMetricsImage.RepoWithTag }}
              livenessProbe:
                httpGet:
                  path: /metrics
                  port: 10054
                  scheme: HTTP
                initialDelaySeconds: 60
                timeoutSeconds: 5
                successThreshold: 1
                failureThreshold: 5
              args:
              - --v=2
              - --logtostderr
              - --probe=kubedns,127.0.0.1:10053,kubernetes.default.svc.cluster.local,5,A
              - --probe=dnsmasq,127.0.0.1:53,kubernetes.default.svc.cluster.local,5,A
              ports:
              - containerPort: 10054
                name: metrics
                protocol: TCP
              resources:
                requests:
                  memory: 20Mi
                  cpu: 10m
            dnsPolicy: Default
            serviceAccountName: kube-dns
{{- end }}

  - path: /srv/kubernetes/manifests/kube-dns-svc.yaml
    content: |
      apiVersion: v1
      kind: Service
      metadata:
        name: kube-dns
        namespace: kube-system
        labels:
          k8s-app: kube-dns
          kubernetes.io/cluster-service: "true"
          addonmanager.kubernetes.io/mode: Reconcile
          {{- if eq .KubeDns.Provider "coredns" }}
          kubernetes.io/name: "CoreDNS"
          {{- else }}
          kubernetes.io/name: "KubeDNS"
          {{- end }}
      spec:
        selector:
          k8s-app: kube-dns
        clusterIP: {{.DNSServiceIP}}
        ports:
        - name: dns
          port: 53
          protocol: UDP
        - name: dns-tcp
          port: 53
          protocol: TCP

  - path: /srv/kubernetes/manifests/kube-dns-pdb.yaml
    content: |
      apiVersion: policy/v1beta1
      kind: PodDisruptionBudget
      metadata:
        name: kube-dns
        namespace: kube-system
      spec:
        maxUnavailable: 1
        selector:
          matchLabels:
            k8s-app: kube-dns
{{- end }}

  - path: /srv/kubernetes/manifests/metrics-server-sa.yaml
    content: |
        apiVersion: v1
        kind: ServiceAccount
        metadata:
          name: metrics-server
          namespace: kube-system
          labels:

  - path: /srv/kubernetes/manifests/metrics-server-de.yaml
    content: |
      apiVersion: apps/v1
      kind: Deployment
      metadata:
        name: metrics-server
        namespace: kube-system
        labels:
          k8s-app: metrics-server
        annotations:
          scheduler.alpha.kubernetes.io/critical-pod: ''
      spec:
        selector:
          matchLabels:
            k8s-app: metrics-server
        template:
          metadata:
            name: metrics-server
            labels:
              k8s-app: metrics-server
          spec:
            priorityClassName: system-cluster-critical
            serviceAccountName: metrics-server
            containers:
            - name: metrics-server
              image: {{ .MetricsServerImage.RepoWithTag }}
              imagePullPolicy: Always
              command:
              - /metrics-server
              - --logtostderr
              - --v=2
              - --kubelet-insecure-tls
              - --requestheader-client-ca-file=/var/run/secrets/kubernetes.io/serviceaccount/ca.crt
              - --requestheader-username-headers=X-Remote-User
              - --requestheader-group-headers=X-Remote-Group
              - --requestheader-extra-headers-prefix=X-Remote-Extra
              resources:
                limits:
                  cpu: 500m
                  memory: 512Mi
                requests:
                  cpu: 80m
                  memory: 200Mi
              volumeMounts:
              - name: tmp-dir
                mountPath: /tmp
            volumes:
            - name: tmp-dir
              emptyDir: {}

  - path: /srv/kubernetes/manifests/metrics-server-apisvc.yaml
    content: |
      apiVersion: apiregistration.k8s.io/v1beta1
      kind: APIService
      metadata:
        name: v1beta1.metrics.k8s.io
      spec:
        service:
          name: metrics-server
          namespace: kube-system
        group: metrics.k8s.io
        version: v1beta1
        insecureSkipTLSVerify: true
        groupPriorityMinimum: 100
        versionPriority: 100

  - path: /srv/kubernetes/manifests/metrics-server-svc.yaml
    content: |
      apiVersion: v1
      kind: Service
      metadata:
        name: metrics-server
        namespace: kube-system
        labels:
          kubernetes.io/name: "Metrics-server"
          kubernetes.io/cluster-service: "true"
      spec:
        selector:
          k8s-app: metrics-server
        ports:
        - name: https
          port: 443
          protocol: TCP
          targetPort: 443

  - path: /srv/kubernetes/manifests/tiller.yaml
    content: |
      apiVersion: apps/v1
      kind: Deployment
      metadata:
        creationTimestamp: null
        labels:
          app: helm
          name: tiller
        name: tiller-deploy
        namespace: kube-system
      spec:
        selector:
          matchLabels:
            app: helm
            name: tiller
        strategy: {}
        template:
          metadata:
            creationTimestamp: null
            labels:
              app: helm
              name: tiller
            # Addition to the default tiller deployment for prioritizing tiller over other non-critical pods with rescheduler
            annotations:
              scheduler.alpha.kubernetes.io/critical-pod: ''
          spec:
            serviceAccountName: tiller
            priorityClassName: system-cluster-critical
            tolerations:
            # Additions to the default tiller deployment for allowing to schedule tiller onto controller nodes
            # so that helm can be used to install pods running only on controller nodes
            - key: "node.kubernetes.io/role"
              operator: "Equal"
              value: "master"
              effect: "NoSchedule"
            - key: "CriticalAddonsOnly"
              operator: "Exists"
            containers:
            - env:
              - name: TILLER_NAMESPACE
                value: kube-system
              image: {{.TillerImage.RepoWithTag}}
              imagePullPolicy: IfNotPresent
              livenessProbe:
                httpGet:
                  path: /liveness
                  port: 44135
                initialDelaySeconds: 1
                timeoutSeconds: 1
              name: tiller
              ports:
              - containerPort: 44134
                name: tiller
              readinessProbe:
                httpGet:
                  path: /readiness
                  port: 44135
                initialDelaySeconds: 1
                timeoutSeconds: 1
              resources: {}
            nodeSelector:
              beta.kubernetes.io/os: linux
      status: {}
      ---
      apiVersion: v1
      kind: Service
      metadata:
        creationTimestamp: null
        labels:
          app: helm
          name: tiller
        name: tiller-deploy
        namespace: kube-system
      spec:
        ports:
        - name: tiller
          port: 44134
          targetPort: tiller
        selector:
          app: helm
          name: tiller
        type: ClusterIP
      status:
        loadBalancer: {}

  - path: /srv/kubernetes/manifests/tiller-rbac.yaml
    content: |
      apiVersion: v1
      kind: ServiceAccount
      metadata:
        name: tiller
        namespace: kube-system
      ---
      apiVersion: rbac.authorization.k8s.io/v1
      kind: ClusterRoleBinding
      metadata:
        name: tiller
      subjects:
      - kind: ServiceAccount
        name: tiller
        namespace: kube-system
      roleRef:
        kind: ClusterRole
        name: cluster-admin
        apiGroup: rbac.authorization.k8s.io

  - path: {{.KubernetesManifestPlugin.ManifestListFile.Path}}
    encoding: gzip+base64
    content: {{.KubernetesManifestPlugin.ManifestListFile.Content.ToGzip.ToBase64}}

  - path: {{.HelmReleasePlugin.ReleaseListFile.Path}}
    encoding: gzip+base64
    content: {{.HelmReleasePlugin.ReleaseListFile.Content.ToGzip.ToBase64}}


{{ range $r := .HelmReleasePlugin.Releases }}
{{ $f := $r.ReleaseFile }}
  - path: {{$f.Path}}
    encoding: gzip+base64
    content: {{$f.Content.ToGzip.ToBase64}}
{{ $f := $r.ValuesFile }}
  - path: {{$f.Path}}
    encoding: gzip+base64
    content: {{$f.Content.ToGzip.ToBase64}}
{{ end }}

  - path: /etc/kubernetes/auth/kubelet-tls-bootstrap-token.tmp{{if .AssetsEncryptionEnabled}}.enc{{end}}
    encoding: gzip+base64
    content: {{.AssetsConfig.TLSBootstrapToken}}

{{ if .AssetsConfig.HasAuthTokens }}
  - path: /etc/kubernetes/auth/tokens.csv.tmp{{if .AssetsEncryptionEnabled}}.enc{{end}}
    encoding: gzip+base64
    content: {{.AssetsConfig.AuthTokens}}
{{ end }}

{{ if .ManageCertificates }}
  - path: /etc/kubernetes/ssl/ca.pem
    encoding: gzip+base64
    content: {{.AssetsConfig.CACert}}

  - path: /etc/kubernetes/ssl/worker-ca-key.pem.enc
    encoding: gzip+base64
    content: {{.AssetsConfig.WorkerCAKey}}

  - path: /etc/kubernetes/ssl/worker-ca.pem
    encoding: gzip+base64
    content: {{.AssetsConfig.WorkerCACert}}

{{- if checkVersion ">= 1.14" .K8sVer }}
  - path: /etc/kubernetes/kubeconfig/worker-bootstrap.yaml
    content: |
      apiVersion: v1
      kind: Config
      clusters:
      - name: local
        cluster:
          certificate-authority: /etc/kubernetes/ssl/ca.pem
          server: https://127.0.0.1
      users:
      - name: tls-bootstrap
        user:
          token: $KUBELET_BOOTSTRAP_TOKEN
      contexts:
      - context:
          cluster: local
          user: tls-bootstrap
        name: tls-bootstrap-context
      current-context: tls-bootstrap-context

  - path: /etc/kubernetes/kubeconfig/kubelet.yaml
    content: |
      apiVersion: v1
      kind: Config
      clusters:
      - name: local
        cluster:
          certificate-authority: /etc/kubernetes/ssl/ca.pem
          server: https://127.0.0.1
      users:
      - name: kubelet
        user:
          client-certificate: /etc/kubernetes/ssl/kubelet-client-current.pem
          client-key: /etc/kubernetes/ssl/kubelet.key
      contexts:
      - context:
          cluster: local
          user: kubelet
        name: kubelet-context
      current-context: kubelet-context
{{- else }}
  - path: /etc/kubernetes/kubeconfig/kubelet.yaml
    content: |
      apiVersion: v1
      kind: Config
      clusters:
      - name: local
        cluster:
          certificate-authority: /etc/kubernetes/ssl/ca.pem
          server: https://127.0.0.1
      users:
      - name: kubelet
        user:
          client-certificate: /etc/kubernetes/ssl/worker.pem
          client-key: /etc/kubernetes/ssl/worker-key.pem
      contexts:
      - context:
          cluster: local
          user: kubelet
        name: kubelet-context
      current-context: kubelet-context
{{- end }}

  - path: /etc/kubernetes/ssl/worker.pem
    encoding: gzip+base64
    content: {{.AssetsConfig.WorkerCert}}

  - path: /etc/kubernetes/ssl/worker-key.pem{{if .AssetsEncryptionEnabled}}.enc{{end}}
    encoding: gzip+base64
    content: {{.AssetsConfig.WorkerKey}}

  - path: /etc/kubernetes/ssl/apiserver.pem
    encoding: gzip+base64
    content: {{.AssetsConfig.APIServerCert}}

  - path: /etc/kubernetes/ssl/apiserver-key.pem{{if .AssetsEncryptionEnabled}}.enc{{end}}
    encoding: gzip+base64
    content: {{.AssetsConfig.APIServerKey}}

  - path: /etc/kubernetes/ssl/kube-controller-manager.pem
    encoding: gzip+base64
    content: {{.AssetsConfig.KubeControllerManagerCert}}

  - path: /etc/kubernetes/ssl/kube-controller-manager-key.pem{{if .AssetsEncryptionEnabled}}.enc{{end}}
    encoding: gzip+base64
    content: {{.AssetsConfig.KubeControllerManagerKey}}

  - path: /etc/kubernetes/ssl/kube-scheduler.pem
    encoding: gzip+base64
    content: {{.AssetsConfig.KubeSchedulerCert}}

  - path: /etc/kubernetes/ssl/kube-scheduler-key.pem{{if .AssetsEncryptionEnabled}}.enc{{end}}
    encoding: gzip+base64
    content: {{.AssetsConfig.KubeSchedulerKey}}

  - path: /etc/kubernetes/ssl/etcd-client.pem
    encoding: gzip+base64
    content: {{.AssetsConfig.EtcdClientCert}}

  - path: /etc/kubernetes/ssl/etcd-client-key.pem{{if .AssetsEncryptionEnabled}}.enc{{end}}
    encoding: gzip+base64
    content: {{.AssetsConfig.EtcdClientKey}}

  - path: /etc/kubernetes/ssl/etcd-trusted-ca.pem
    encoding: gzip+base64
    content: {{.AssetsConfig.EtcdTrustedCA}}

  - path: /etc/kubernetes/ssl/service-account-key.pem{{if .AssetsEncryptionEnabled}}.enc{{end}}
    encoding: gzip+base64
    content: {{.AssetsConfig.ServiceAccountKey}}

  - path: /etc/kubernetes/ssl/admin.pem
    encoding: gzip+base64
    content: {{.AssetsConfig.AdminCert}}

  - path: /etc/kubernetes/ssl/admin-key.pem{{if .AssetsEncryptionEnabled}}.enc{{end}}
    encoding: gzip+base64
    content: {{.AssetsConfig.AdminKey}}

  {{ if .Addons.APIServerAggregator.Enabled -}}
  - path: /etc/kubernetes/ssl/apiserver-aggregator.pem
    encoding: gzip+base64
    content: {{.AssetsConfig.APIServerAggregatorCert}}

  - path: /etc/kubernetes/ssl/apiserver-aggregator-key.pem{{if .AssetsEncryptionEnabled}}.enc{{end}}
    encoding: gzip+base64
    content: {{.AssetsConfig.APIServerAggregatorKey}}
  {{ end -}}
{{ end }}

{{ if .Kubernetes.EncryptionAtRest.Enabled }}
  - path: /etc/kubernetes/additional-configs/encryption-config.yaml{{if .AssetsEncryptionEnabled}}.enc{{end}}
    encoding: gzip+base64
    content: {{.AssetsConfig.EncryptionConfig}}
{{ end }}

  # File needed on every node (used by the kube-proxy DaemonSet), including controllers
  - path: /etc/kubernetes/kubeconfig/kube-proxy.yaml
    content: |
      apiVersion: v1
      kind: Config
      clusters:
      - name: local
        cluster:
          certificate-authority: /var/run/secrets/kubernetes.io/serviceaccount/ca.crt
          server: https://127.0.0.1
      users:
      - name: kube-proxy
        user:
          tokenFile: /var/run/secrets/kubernetes.io/serviceaccount/token
      contexts:
      - context:
          cluster: local
          user: kube-proxy
        name: kube-proxy-context
      current-context: kube-proxy-context

  - path: /etc/kubernetes/kubeconfig/kube-controller-manager.yaml
    content: |
      apiVersion: v1
      kind: Config
      clusters:
      - name: local
        cluster:
          certificate-authority: /etc/kubernetes/ssl/ca.pem
          server: https://127.0.0.1
      users:
      - name: kube-controller-manager
        user:
          client-certificate: /etc/kubernetes/ssl/kube-controller-manager.pem
          client-key: /etc/kubernetes/ssl/kube-controller-manager-key.pem
      contexts:
      - context:
          cluster: local
          user: kube-controller-manager
        name: kube-controller-manager-context
      current-context: kube-controller-manager-context

  - path: /etc/kubernetes/kubeconfig/kube-scheduler.yaml
    content: |
      apiVersion: v1
      kind: Config
      clusters:
      - name: local
        cluster:
          certificate-authority: /etc/kubernetes/ssl/ca.pem
          server: https://127.0.0.1
      users:
      - name: kube-scheduler
        user:
          client-certificate: /etc/kubernetes/ssl/kube-scheduler.pem
          client-key: /etc/kubernetes/ssl/kube-scheduler-key.pem
      contexts:
      - context:
          cluster: local
          user: kube-scheduler
        name: kube-scheduler-context
      current-context: kube-scheduler-context

  - path: /etc/kubernetes/kubeconfig/admin.yaml
    content: |
      apiVersion: v1
      kind: Config
      clusters:
      - name: local
        cluster:
          certificate-authority: /etc/kubernetes/ssl/ca.pem
          server: https://127.0.0.1
      users:
      - name: admin
        user:
          client-certificate: /etc/kubernetes/ssl/admin.pem
          client-key: /etc/kubernetes/ssl/admin-key.pem
      contexts:
      - context:
          cluster: local
          user: admin
        name: admin-context
      current-context: admin-context

# AdvancedAuditing is enabled by default since K8S v1.8.
# With AdvancedAuditing, you have to provide a audit policy file.
# Otherwise no audit logs are recorded at all.
{{if .Experimental.AuditLog.Enabled -}}
  # Refer to the audit profile used by GCE
  # https://github.com/kubernetes/kubernetes/blob/v1.8.3/cluster/gce/gci/configure-helper.sh#L517
  - path: /etc/kubernetes/apiserver/audit-policy.yaml
    owner: root:root
    permissions: 0600
    content: |
      apiVersion: audit.k8s.io/v1beta1
      kind: Policy
      rules:
        # The following requests were manually identified as high-volume and low-risk,
        # so drop them.
        - level: None
          users: ["system:kube-proxy"]
          verbs: ["watch"]
          resources:
            - group: "" # core
              resources: ["endpoints", "services", "services/status"]
        - level: None
          # Ingress controller reads `configmaps/ingress-uid` through the unsecured port.
          # TODO(#46983): Change this to the ingress controller service account.
          users: ["system:unsecured"]
          namespaces: ["kube-system"]
          verbs: ["get"]
          resources:
            - group: "" # core
              resources: ["configmaps"]
        - level: None
          users: ["kubelet"] # legacy kubelet identity
          verbs: ["get"]
          resources:
            - group: "" # core
              resources: ["nodes", "nodes/status"]
        - level: None
          userGroups: ["system:nodes"]
          verbs: ["get"]
          resources:
            - group: "" # core
              resources: ["nodes", "nodes/status"]
        - level: None
          users:
            - system:kube-controller-manager
            - system:kube-scheduler
            - system:serviceaccount:kube-system:endpoint-controller
          verbs: ["get", "update"]
          namespaces: ["kube-system"]
          resources:
            - group: "" # core
              resources: ["endpoints"]
        - level: None
          users: ["system:apiserver"]
          verbs: ["get"]
          resources:
            - group: "" # core
              resources: ["namespaces", "namespaces/status", "namespaces/finalize"]
        # Don't log HPA fetching metrics.
        - level: None
          users:
            - system:kube-controller-manager
          verbs: ["get", "list"]
          resources:
            - group: "metrics.k8s.io"
        # Don't log these read-only URLs.
        - level: None
          nonResourceURLs:
            - /healthz*
            - /version
            - /swagger*
        # Don't log events requests.
        - level: None
          resources:
            - group: "" # core
              resources: ["events"]
        # Secrets, ConfigMaps, and TokenReviews can contain sensitive & binary data,
        # so only log at the Metadata level.
        - level: Metadata
          resources:
            - group: "" # core
              resources: ["secrets", "configmaps"]
            - group: authentication.k8s.io
              resources: ["tokenreviews"]
          omitStages:
            - "RequestReceived"
        # Get responses can be large; skip them.
        - level: Request
          verbs: ["get", "list", "watch"]
          resources:
            - group: "" # core
            - group: "admissionregistration.k8s.io"
            - group: "apiextensions.k8s.io"
            - group: "apiregistration.k8s.io"
            - group: "apps"
            - group: "authentication.k8s.io"
            - group: "authorization.k8s.io"
            - group: "autoscaling"
            - group: "batch"
            - group: "certificates.k8s.io"
            - group: "extensions"
            - group: "metrics.k8s.io"
            - group: "networking.k8s.io"
            - group: "policy"
            - group: "rbac.authorization.k8s.io"
            - group: "settings.k8s.io"
            - group: "storage.k8s.io"
          omitStages:
            - "RequestReceived"
        # Default level for known APIs
        - level: RequestResponse
          resources:
            - group: "" # core
            - group: "admissionregistration.k8s.io"
            - group: "apiextensions.k8s.io"
            - group: "apiregistration.k8s.io"
            - group: "apps"
            - group: "authentication.k8s.io"
            - group: "authorization.k8s.io"
            - group: "autoscaling"
            - group: "batch"
            - group: "certificates.k8s.io"
            - group: "extensions"
            - group: "metrics.k8s.io"
            - group: "networking.k8s.io"
            - group: "policy"
            - group: "rbac.authorization.k8s.io"
            - group: "settings.k8s.io"
            - group: "storage.k8s.io"
          omitStages:
            - "RequestReceived"
        # Default level for all other requests.
        - level: Metadata
          omitStages:
            - "RequestReceived"
{{ end -}}

{{if .Experimental.Authentication.Webhook.Enabled}}
  - path: /etc/kubernetes/webhooks/authentication.yaml
    encoding: base64
    content: {{ .Experimental.Authentication.Webhook.Config }}
{{ end }}

{{ if .SharedPersistentVolume }}
  - path: /opt/bin/load-efs-pv
    owner: root:root
    permissions: 0700
    content: |
      #!/bin/bash -e

      docker run --rm --net=host \
        -v /etc/kubernetes:/etc/kubernetes \
        -v /etc/resolv.conf:/etc/resolv.conf \
        {{ .HyperkubeImage.RepoWithTag }} /bin/bash \
          -vxec \
          'echo "Starting Loading EFS Persistent Volume"
           /kubectl create --kubeconfig=/etc/kubernetes/kubeconfig/admin.yaml -f /etc/kubernetes/efs-pv.yaml
           echo "Finished Loading EFS Persistent Volume"'

{{ end }}

{{if .Kubernetes.Networking.AmazonVPC.Enabled}}
  - path: /opt/bin/aws-k8s-cni-max-pods
    owner: root:root
    permissions: 0755
    encoding: gzip+base64
    content: {{.Kubernetes.Networking.AmazonVPC.MaxPodsScript.ToGzip.ToBase64}}

  - path: /srv/kubernetes/manifests/aws-k8s-cni.yaml
    content: |
      ---
      apiVersion: rbac.authorization.k8s.io/v1
      # kubernetes versions before 1.8.0 should use rbac.authorization.k8s.io/v1beta1
      kind: ClusterRole
      metadata:
        name: aws-node
      rules:
      - apiGroups:
        - crd.k8s.amazonaws.com
        resources:
        - "*"
        - namespaces
        verbs:
        - "*"
      - apiGroups: [""]
        resources:
        - pods
        - nodes
        - namespaces
        verbs: ["list", "watch", "get"]
      - apiGroups: ["extensions"]
        resources:
        - daemonsets
        verbs: ["list", "watch"]
      ---
      apiVersion: v1
      kind: ServiceAccount
      metadata:
        name: aws-node
        namespace: kube-system
      ---
      apiVersion: rbac.authorization.k8s.io/v1
      # kubernetes versions before 1.8.0 should use rbac.authorization.k8s.io/v1beta1
      kind: ClusterRoleBinding
      metadata:
        name: aws-node
      roleRef:
        apiGroup: rbac.authorization.k8s.io
        kind: ClusterRole
        name: aws-node
      subjects:
      - kind: ServiceAccount
        name: aws-node
        namespace: kube-system
      ---
      kind: DaemonSet
      apiVersion: apps/v1
      metadata:
        name: aws-node
        namespace: kube-system
        labels:
          k8s-app: aws-node
      spec:
        updateStrategy:
          type: RollingUpdate
        selector:
          matchLabels:
            k8s-app: aws-node
        template:
          metadata:
            labels:
              k8s-app: aws-node
            annotations:
              scheduler.alpha.kubernetes.io/critical-pod: ''
          spec:
            priorityClassName: system-node-critical
            serviceAccountName: aws-node
            hostNetwork: true
            tolerations:
            - operator: Exists
          # required to avoid pod creation errors like the below:
          #  NetworkPlugin cni failed to set up pod "heapster-5ccb7ff4b-cdq24_kube-system" network: failed to find plugin "loopback" in path [/opt/cni/bin]
            initContainers:
            - name: hyperkube
              image: {{ .HyperkubeImage.RepoWithTag }}
              command:
              - /bin/sh
              - -c
              - "cp /opt/cni/bin/* /host/opt/cni/bin/"
              volumeMounts:
              - mountPath: /host/opt/cni/bin
                name: cni-bin-dir
            containers:
            - image: 602401143452.dkr.ecr.us-west-2.amazonaws.com/amazon-k8s-cni:1.2.0
              imagePullPolicy: Always
              ports:
              - containerPort: 60000
                name: metrics
              name: aws-node
              env:
                - name: AWS_VPC_K8S_CNI_LOGLEVEL
                  value: DEBUG
                - name: MY_NODE_NAME
                  valueFrom:
                    fieldRef:
                      fieldPath: spec.nodeName
                - name: WATCH_NAMESPACE
                  valueFrom:
                    fieldRef:
                      fieldPath: metadata.namespace
              resources:
                requests:
                  cpu: 10m
              securityContext:
                privileged: true
              volumeMounts:
              - mountPath: /host/opt/cni/bin
                name: cni-bin-dir
              - mountPath: /host/etc/cni/net.d
                name: cni-net-dir
              - mountPath: /host/var/log
                name: log-dir
              - mountPath: /var/run/docker.sock
                name: dockersock
            volumes:
            - name: cni-bin-dir
              hostPath:
                path: /opt/cni/bin
            - name: cni-net-dir
              hostPath:
                # changed from /etc/cni/net.d to /etc/kubernetes/cni/net.d to accomodate kube-aws' setup
                # original: https://github.com/aws/amazon-vpc-cni-k8s/blob/a91e807c8d752a13f8047f54fa78fcd3a37dfc20/config/v1.1/aws-k8s-cni.yaml#L92
                path: /etc/kubernetes/cni/net.d
            - name: log-dir
              hostPath:
                path: /var/log
            - name: dockersock
              hostPath:
                path: /var/run/docker.sock
      ---
      apiVersion: apiextensions.k8s.io/v1beta1
      kind: CustomResourceDefinition
      metadata:
        name: eniconfigs.crd.k8s.amazonaws.com
      spec:
        scope: Cluster
        group: crd.k8s.amazonaws.com
        version: v1alpha1
        names:
          plural: eniconfigs
          singular: eniconfig
          kind: ENIConfig
{{end}}

{{if .Experimental.GpuSupport.Enabled }}
  - path: /srv/kubernetes/manifests/nvidia-driver-installer.yaml
    content: |
      apiVersion: apps/v1
      kind: DaemonSet
      metadata:
        name: nvidia-driver-installer
        namespace: kube-system
        labels:
          app: nvidia-driver-installer
        annotations:
          scheduler.alpha.kubernetes.io/critical-pod: ''
      spec:
        updateStrategy:
          rollingUpdate:
            maxUnavailable: 100%
          type: RollingUpdate
        selector:
          matchLabels:
            name: nvidia-driver-installer
        template:
          metadata:
            labels:
              name: nvidia-driver-installer
            annotations:
              scheduler.alpha.kubernetes.io/critical-pod: ''
          spec:
            nodeSelector:
              kube-aws.coreos.com/gpu: nvidia
            priorityClassName: system-node-critical
            hostNetwork: true
            hostPID: true
            volumes:
            - name: dev
              hostPath:
                path: /dev
            - name: nvidia-install-dir-host
              hostPath:
                path: /opt/nvidia
            - name: root-mount
              hostPath:
                path: /
            initContainers:
            - image: "{{.Experimental.GpuSupport.InstallImage}}"
              name: nvidia-driver-installer
              resources:
                requests:
                  cpu: 0.15
              securityContext:
                privileged: true
              env:
                - name: NVIDIA_INSTALL_DIR_HOST
                  value: /opt/nvidia
                - name: NVIDIA_INSTALL_DIR_CONTAINER
                  value: /usr/local/nvidia
                - name: ROOT_MOUNT_DIR
                  value: /root
                - name: NVIDIA_DRIVER_VERSION
                  value: "{{.Experimental.GpuSupport.Version}}"
              volumeMounts:
              - name: nvidia-install-dir-host
                mountPath: /usr/local/nvidia
              - name: dev
                mountPath: /dev
              - name: root-mount
                mountPath: /root
            containers:
            - image: "gcr.io/google-containers/pause:2.0"
              name: pause
      ---

      apiVersion: apps/v1
      kind: DaemonSet
      metadata:
        name: nvidia-gpu-device-plugin
        namespace: kube-system
        labels:
          k8s-app: nvidia-gpu-device-plugin
          addonmanager.kubernetes.io/mode: Reconcile
      spec:
        updateStrategy:
          rollingUpdate:
            maxUnavailable: 100%
          type: RollingUpdate
        selector:
          matchLabels:
            k8s-app: nvidia-gpu-device-plugin
        template:
          metadata:
            labels:
              k8s-app: nvidia-gpu-device-plugin
            annotations:
              scheduler.alpha.kubernetes.io/critical-pod: ''
          spec:
            nodeSelector:
              kube-aws.coreos.com/gpu: nvidia
            priorityClassName: system-node-critical
            hostNetwork: true
            hostPID: true
            volumes:
            - name: device-plugin
              hostPath:
                path: /var/lib/kubelet/device-plugins
            - name: dev
              hostPath:
                path: /dev
            containers:
            - image: "k8s.gcr.io/nvidia-gpu-device-plugin@sha256:0842734032018be107fa2490c98156992911e3e1f2a21e059ff0105b07dd8e9e"
              command: ["/usr/bin/nvidia-gpu-device-plugin", "-logtostderr", "-host-path=/opt/nvidia"]
              name: nvidia-gpu-device-plugin
              resources:
                requests:
                  cpu: 50m
                  memory: 10Mi
                limits:
                  cpu: 50m
                  memory: 10Mi
              securityContext:
                privileged: true
              volumeMounts:
              - name: device-plugin
                mountPath: /device-plugin
              - name: dev
                mountPath: /dev
{{end}}

  # Without the namespace annotation the pod will be unable to assume any roles
  - path: /srv/kubernetes/manifests/kube-system-ns.yaml
    content: |
      apiVersion: v1
      kind: Namespace
      metadata:
        name: kube-system
        annotations:
          iam.amazonaws.com/permitted: ".*"
        labels:
	{{- range $key, $value := .KubeSystemNamespaceLabels }}
          {{ $key }}: {{ $value }}
	{{- end }}

  - path: /opt/bin/retry
    owner: root:root
    permissions: 0755
    content: |
      #!/bin/bash
      max_attempts="$1"; shift
      cmd="$@"
      attempt_num=1
      attempt_interval_sec=3

      until $cmd
      do
          if (( attempt_num == max_attempts ))
          then
              echo "Attempt $attempt_num failed and there are no more attempts left!"
              exit 1
          else
              echo "Attempt $attempt_num failed! Trying again in $attempt_interval_sec seconds..."
              ((attempt_num++))
              sleep $attempt_interval_sec;
          fi
      done

  - path: /opt/bin/handle-disable-request
    permissions: 0755
    content: |
      #!/bin/bash
      # Allows a controller to disable its core services upon request
      # Created to allow more ambitious kubernetes upgrades
      # and changes such as changing cluster settings such as service_cidr or pod_cidr
      #
      # A request to disable is a configmap matching the hostname and kubernetes version containing a list of core service to stop: -
      # apiVersion: v1
      # kind: ConfigMap
      # metadata:
      #   name: kube-aws-migration-disable-ip-10-29-26-83.us-west-2.compute.internal
      #   namespace: kube-system
      # data:
      #   kubernetesVersion: v1.9.3
      #   disable: "kube-apiserver kube-controller-manager kube-scheduler"

      retries=5
      hyperkube_image="{{.HyperkubeImage.RepoWithTag}}"
      my_kubernetes_version="{{.HyperkubeImage.Tag}}"
      myhostname=$(hostname -f)
      disable_confmap_name="kube-aws-migration-disable-${myhostname}"
      valid_services="kube-apiserver kube-controller-manager kube-scheduler"

      kubectl() {
        local tries=0
        local result_text=""
        local return_code=0

        while [ "$tries" -lt "$retries" ]; do
          result_text=$(docker run --rm -i --net=host -v /tmp:/tmp:rw -v /etc/kubernetes:/etc/kubernetes:ro  -v /etc/resolv.conf:/etc/resolv.conf:ro $hyperkube_image /kubectl --kubeconfig=/etc/kubernetes/kubeconfig/admin.yaml "$@")
          return_code=$?
          if [ "$return_code" -eq "0" ]; then
            echo "${result_text}"
            break
          fi
          sleep 10
          tries=$((tries+1))
        done
        return $return_code
      }

      log() {
        echo "$@" >&2
      }

      get_disable_request() {
        kubectl get cm -n kube-system $disable_confmap_name -o json --ignore-not-found
      }

      valid_disable_request() {
        local disable_payload=$1

        if [[ -n "${disable_payload}" ]]; then
          log "found a disable request"
          local kubernetes_version=$(echo ${disable_payload} | jq -er '.data.kubernetesVersion')
          if [[ "${kubernetes_version}" == "${my_kubernetes_version}" ]]; then
            log "valid request: kubernetes version match: ${kubernetes_version}"
            return 0
          else
            log "invalid request: kubernetes version ${kubernetes_version} does not match my version ${my_kubernetes_version}"
            return 1
          fi
        fi
        log "no disable request found"
        return 1
      }

      valid_service() {
        for s in $valid_services; do
          if [[ "$s" == $1 ]]; then
            return 0
          fi
        done
        return 1
      }

      disable_service() {
        local service=$1

        if [[ -f "/etc/kubernetes/manifests/${service}.yaml" ]]; then
          log "Moving manifest /etc/kubernetes/manifests/${service}.yaml to /etc/kubernetes/${service}.yaml"
          mv /etc/kubernetes/manifests/${service}.yaml /etc/kubernetes/${service}.yaml
        else
          log "No manifest found when looking for /etc/kubernetes/manifests/${service}.yaml"
        fi

        local container=$(docker ps | grep "k8s_${service}" | awk '{print $1}')
        if [[ -n "${container}" ]]; then
          log "stopping ${service} container ${container}..."
          docker stop $container && docker rm $container
        else
          log "no docker container found matching k8s_${service}"
        fi
      }

      # MAIN

      log "Running watcher for requests to disable core services..."
      while true
      do
        log "checking disable request kube-system/${disable_confmap_name} ..."
        request=$(get_disable_request)
        if valid_disable_request "${request}"; then
          log "I've received a valid disable request!"
          disable=$(echo "${request}" | jq -erc '.data.disable')
          for d in ${disable}; do
            log "disabling $d..."
            if valid_service $d; then
              disable_service $d
            else
              log "ERROR: service %d is not valid - valid services are ${valid_services}"
            fi
          done
        else
          log "no request to disable services found"
        fi

        sleep 10
      done

  - path: /opt/bin/handle-cluster-cidr-changes
    permissions: 0755
    content: |
      #!/bin/bash
      # Script handles cluster coming up with changed podcidr and servicecidr

      podcidr="{{ .PodCIDR }}"
      servicecidr="{{ .ServiceCIDR }}"
      retries=5
      job_timeout_seconds=120
      cidr_confmap_name="saved-kube-cluster-cidrs"
      hyperkube_image="{{.HyperkubeImage.RepoWithTag}}"
      myhostname=$(hostname -f)
      deleted_myself=0

      kubectl() {
        local tries=0
        local result_text=""
        local return_code=0

        while [ "$tries" -lt "$retries" ]; do
          result_text=$(docker run --rm -i --net=host -v /tmp:/tmp:rw -v /etc/kubernetes:/etc/kubernetes:ro  -v /etc/resolv.conf:/etc/resolv.conf:ro $hyperkube_image /kubectl --kubeconfig=/etc/kubernetes/kubeconfig/admin.yaml "$@")
          return_code=$?
          if [ "$return_code" -eq "0" ]; then
            echo "${result_text}"
            break
          fi
          sleep 10
          tries=$((tries+1))
        done
        return $return_code
      }

      log() {
        echo "$@" >&2
      }

      # cidr2mask takes a CIDR bit value b in range (0 - 32) and returns a netmask with b bits set to 1,
      # counting from the most significant bits left to right.
      # The implementation below splits to calculation of the mask into the 4 dotted octets.
      # By dividing the CIDR number b by 8 tells us: -
      #   1. How many octets will be FULL, i.e. contains all 1's
      #   2. Which octet is PARTIAL, i.e. holds the change between 1's to 0's
      #   3. One or more octets are EMPTY, i.e. that contain all 0's.
      # e.g. a CIDR of 18, will have two full octets of 255, one with the left-over two bits, and then a
      # trailing octet of 0's: -
      # Example produce netmask for cidr /18 (b = 18)
      #           ------> count ----->
      # Bits:     11111111 11111111 11000000 000000
      #           FULL     FULL     PARTIAL  EMPTY
      # Result:   255      255      192      0

      cidr2mask() {
        local b=$1
        local i mask=""
        local full_octets=$(($b/8))
        local partial_octet=$(($b%8))

        for ((i=0;i<4;i+=1)); do
          if [ $i -lt $full_octets ]; then
            # This octet must be full 1's
            mask+=255
          elif [ $i -eq $full_octets ]; then
            # The edge of the mask falls within this octet.
            # To work out the integer value for the set bits we can subtract 2 raised to the power of the
            # bit column where the 0's begin.
            mask+=$((256 - 2**(8-$partial_octet)))
          else
            # This octet must be full 0's
            mask+=0
          fi
          test $i -lt 3 && mask+=.
        done

        echo $mask
      }

      # ip2network takes an ip address in dotted notation and netmask both in dotted notation, e.g.
      # 192.168.0.3 & 255.255.0.0.  It applies a bitwise AND of IP with the netmask to get the network
      # address.
      ip2network() {
        local ip=$1
        local mask=$2
        local i1 i2 i3 i4
        local m1 m2 m3 m4

        { IFS=. read i1 i2 i3 i4; } <<< $ip
        { IFS=. read m1 m2 m3 m4; } <<< $mask
        printf "%d.%d.%d.%d" "$((i1 & m1))" "$((i2 & m2))" "$((i3 & m3))" "$((i4 & m4))"
      }

      # IPwithinCIDR returns true if the provided ip falls within the network cidr.
      # To work this out we can apply the network mask from the network cidr to the ip address
      # to see to get its network and then compare this with the network cidr.

      # e.g.  Is 10.66.250.5 in network 10.66.128.0/18?
      # network mask from CIDR /18 = 11111111 11111111 11000000 000000 = 255.255.192.0
      # The network part of the range cidr is 10.66.128.0
      # Network    10       66       128      0
      #  in binary 00001010 01000010 10000000 00000000
      # Mask       11111111 11111111 11000000 00000000
      # AND result 00001010 01000010 10000000 00000000
      #  in dotted 10       66       128      0
      # So 10.66.128.0/18 describes the network 10.66.128.0 (as expected)
      # Applying the same network mask to the ip address: -
      # IP Address 10       66       250      5
      #  in binary 00001010 01000010 11111010 00000101
      # Mask       11111111 11111111 11000000 00000000
      # AND result 00001010 01000010 10000000 00000000
      #  in dotted 10       66       128      0
      # 10.66.250.5 DOES fall within the network 10.66.128.0/18 because it has the SAME network number.
      # In another example does IP 10.66.126.99 also fall in the 10.66.100.8/18 network?
      # IP Address 10       66       126      99
      #  in binary 00001010 01000010 01111110 01100011
      # Mask       11111111 11111111 11000000 00000000
      # AND result 00001010 01000010 01000000 00000000
      #  in dotted 10       66       64       0
      # 10.66.126.99 DOES NOT fall within the network because after applying the mask the network number
      # is different.

      IPwithinCIDR() {
        local ip=$1
        local network_cidr=$2

        local net_mask=$(cidr2mask ${network_cidr##*/})
        # Normalise/correct network CIDR by applying its own network mask to it (e.g 66.66.0.0/10 is actually net 66.64.0.0/10)
        local net_num=$(ip2network ${network_cidr%%/*} $net_mask)
        local ip_net=$(ip2network $ip $net_mask)

        [[ "${ip_net}" == "${net_num}" ]]
      }

      # ip2int takes a single ip address in dotted notation and coverts it into an integer.
      # ip2int and int2ip are used for properly calculating the 1st address in a subnet (+1).

      # For each of the 4 ip octets (each an 8 bit value in decimal) we take the value and then bit shift
      # 8 bits to make room for the next octet which is OR'd into the empty space created by the shift.
      # In the ipaddress a.b.c.d
      # 'a' ends up being shifted 24 bits to the left
      # 'b' ends up being shifted 16 bits to the left
      # 'c' is shifted 8 bits to the left
      # 'd' is not shifted
      # e.g. 192.168.0.3 = 3232235523 (decimal) - the binary representation of this makes it more clear: -
      # binary : 11000000 10101000 00000000 00000011
      # decimal: 192      168      0        3

      ip2int()
      {
          local a b c d
          { IFS=. read a b c d; } <<< $1
          echo $(((((((a << 8) | b) << 8) | c) << 8) | d))
      }

      # int2ip takes an integer representation of an ipaddress (such as those produced by ip2int) and
      # returns a dotted ip address that everyone recognises.  It does this by AND'ing the ip variable
      # with 0xff (11111111 in binary) to get the last octet.  Then it bit shifts 8 places to
      # the right which places the next octet in the last 8 bits.  If we do this
      # 4 times then we end up with an dotted ip string in the conventional dotted notation.
      # e.g. let's convert 3232235523 back into ip...
      # (get last 8 bits) 11000000 10101000 00000000 00000011 & 00000000 0000000 0000000 11111111 = 00000000 0000000 0000000 00000011 = ip "3"
      # (shift 8 right) 11000000 10101000 00000000 00000011 >> 8 = 11000000 10101000 00000000
      # (get last 8 bits) 11000000 10101000 00000000 & 0000000 0000000 11111111 = 0000000 0000000 00000000 = ip "0.3"
      # (shift 8 right) 11000000 10101000 00000000 >> 8 = 11000000 10101000
      # (get last 8 bits) 11000000 10101000 & 0000000 11111111 = 0000000 10101000 = ip "168.0.3"
      # (shift 8 bits right ) 11000000 10101000 >> 8 = 11000000
      # (get last 8 bits) 11000000 & 11111111 = 11000000 = ip "192.168.0.3"

      int2ip()
      {
          local ui32=$1; shift
          local ip n
          ip=$((ui32 & 0xff))
          ui32=$((ui32 >> 8))
          for n in 1 2 3; do
              ip="$((ui32 & 0xff)).${ip}"
              ui32=$((ui32 >> 8))
          done
          echo $ip
      }

      get_cidr_confmap() {
        kubectl get cm -n kube-system $cidr_confmap_name -o json --ignore-not-found
      }

      save_configmap() {
        local check

        log "Saving pod and service cidrs to configmap kube-system/${cidr_confmap_name}"
        if ! check=$(kubectl -n kube-system get cm $cidr_confmap_name --no-headers --ignore-not-found | awk '{print $1}'); then
          log "Could not access kubernetes api - can't save configmap."
          return 1
        fi
        if [[ -n "${check}" ]]; then
          log "Configmap ${cidr_confmap_name} already exists, skipping save."
          return 1
        fi
        kubectl -n kube-system create configmap $cidr_confmap_name --from-literal=lock=$myhostname --from-literal=podCIDR=$podcidr --from-literal=serviceCIDR=$servicecidr
      }

      i_have_lock() {
        local cm_json lock_host
        if ! cm_json=$(get_cidr_confmap); then
          log "Failed to read lock configmap ${cidr_confmap_name}, skipping."
          return 1
        fi
        lock_host=$(echo ${cm_json} | jq -er '.data.lock')
        if [[ "${lock_host}" != "${myhostname}" ]]; then
          log "I don't have the lock"
          return 1
        fi
        return 0
      }

      delete_configmap() {
        local cm

        local started_time=$(date +%s)
        if kubectl -n kube-system delete cm $cidr_confmap_name; then
          cm=$(get_cidr_confmap)
          while [[ "${cm}" != "" ]]; do
            if [ "$(date +%s)" -gt "$((started_time+job_timeout_seconds))" ]; then
              log "Timed out waiting for deletion of configmap!"
              return 1
            fi
            log "Waiting for deletion of configmap ${cidr_confmap_name}..."
            sleep 10
          done
        fi
        return 0
      }

      list_all_services() {
          kubectl get service --all-namespaces --no-headers --ignore-not-found | awk '{printf "%s:%s:%s\n", $1, $2, $4}' || log "Failed to list services" && exit 1
      }

      list_all_pods() {
          kubectl get pods --all-namespaces --no-headers --ignore-not-found -o wide | awk '{printf "%s:%s:%s:%s\n", $1, $2, $7, $8}' || log "Failed to list pods" && exit 1
      }

      list_all_nodes() {
        kubectl get nodes --no-headers --ignore-not-found | awk '{printf "%s:%s\n", $1, $3}'
      }

      read_ns() {
          echo $1 | awk -F: '{print $1}'
      }

      read_name() {
          echo $1 | awk -F: '{print $2}'
      }

      read_ip() {
          echo $1 | awk -F: '{print $3}'
      }

      read_hostname() {
        echo $1 | awk -F: '{print $4}'
      }

      # read_node - specifically reads and returns a node's podCIDR value
      read_node() {
        local node=$1

        kubectl get node $node -o json --ignore-not-found | jq -r '.spec.podCIDR'
      }

      delete_node() {
        local node=$1

        [[ "${node}" == "${myhostname}" ]] && deleted_myself=1
        kubectl delete node "${node}"
      }

      pod_exists() {
        local ns=$1
        local name=$2
        local found

        if found=$(kubectl -n $ns get pod $name --no-headers --ignore-not-found); then
          [[ -n "${found}" ]] && return 0
        fi
        return 1
      }

      delete_pod() {
        local pod_ns=$1
        local pod_name=$2
        local check

        log "Deleting pod ${pod_ns}/${pod_name}..."
        kubectl -n $pod_ns delete pod $pod_name --ignore-not-found --grace-period=-1 --force
      }

      find_node_cidr() {
        local node=$1
        local found

        found=$(kubectl get pods --all-namespaces --no-headers --ignore-not-found --field-selector=spec.nodeName=$node -o=custom-columns=PODIP:.status.podIP,HOSTIP:.status.hostIP | awk '($1 != $2){print $1}' | head -1)
        if [[ -z "$found" ]]; then
          log "Found no running pods on node ${node} that we can use to determine the podCIDR"
          return 1
        fi
        echo "${found%\.*}.0/24"
      }

      # recreate_service - it is impossible to patch a kubernetes service to remove its service ip address and so we take a copy of it
      # filtering the address and a couple of metadata fields and the force apply which will do a delete followed by an add.
      recreate_service() {
        local ns=$1
        local service=$2

        local tmpfile=$(mktemp /tmp/recreate-service.XXXXXX)
        kubectl -n $ns get svc $service --export -o yaml >${tmpfile}
        kubectl -n $ns delete svc $service
        kubectl -n $ns create -f ${tmpfile}
        rm -f ${tmpfile}
      }

      # stop a controller by writing a special kube-aws disable service configmap
      disable_controller() {
        local controller=$1
        local version=$2

        local request="$(cat <<EOT
      apiVersion: v1
      kind: ConfigMap
      metadata:
        name: kube-aws-migration-disable-${controller}
        namespace: kube-system
      data:
        kubernetesVersion: ${version}
        disable: "kube-controller-manager"
      EOT
      )"

        log "Creating disable service configmap kube-system/kube-aws-migration-disable-${controller}"
        echo "${request}" | kubectl -n kube-system create -f - || return 1
        return 0
      }

      node_version() {
        local node=$1
        kubectl get node $node --no-headers --ignore-not-found | awk '{print $5}'
      }

      # serviceCIDRmatch - looks at a nodes labels for a service-cidr label that matches the current known servicecidr.
      # We want to identify controllers/masters that could be running a kube-controller-manager that needs to be stopped.
      serviceCIDRmatch() {
        local node=$1
        local labels

        labels=$(kubectl get node --no-headers --ignore-not-found --show-labels "${node}" | awk '{print $6}')
        echo $labels | grep "service-cidr=${servicecidr/\//_}" >/dev/null 2>&1
      }

      # validate_nodes - will stop the kube-controller on masters if the service cidr OR pod cidr has changed.
      # It will delete all nodes with a nodecidr that lies outside of the podcidr range (after stopping the kube controller in
      # the case of masters).
      validate_nodes() {
        local nodecidr nodes nodepair node node_type action_stop_controller action_delete_node
        log "*** Validating Nodes ***"
        if ! i_have_lock; then
          log "I don't have the lock so won't validate nodes"
          return 0
        fi
        nodes=$(list_all_nodes) || (log "Failed to list nodes" && return 1)
        [[ -z "${nodes}" ]] && log "No nodes found." && return 0
        log "Found $(echo "${nodes}" | wc -l) nodes"
        for nodepair in $nodes
        do
          node=${nodepair%%:*}
          node_type=${nodepair##*:}
          action_stop_controller=0
          action_delete_node=0

          if nodecidr=$(read_node $node) && [[ "${nodecidr}" != "null" ]]; then
            log "Node ${node_type}/${node} has podCIDR ${nodecidr} (read from node object)"
          else
            if nodecidr=$(find_node_cidr $node); then
              log "Node ${node_type}/${node} has podCIDR ${nodecidr} (calculated from pods)"
            else
              log "Node ${node_type}/${node} has no podCIDR"
            fi
          fi

          if [[ -n "${nodecidr}" ]] && ! IPwithinCIDR ${nodecidr%%/*} $podcidr; then
            if [[ "${node_type}" == "master" && "${node}" != "${myhostname}" ]]; then
              action_stop_controller=1
            fi
            log "Node ${node_type}/${node} - not ok - (outside podcidr)"
            action_delete_node=1
          else
            log "Node ${node_type}/${node} - ok - (within podcidr)"
          fi

          if [[ "${node_type}" == "master" && "${node}" != "${myhostname}" ]] && ! serviceCIDRmatch ${node}; then
            log "Node ${node_type}/${node} - not ok - (service cidr out-of-range)"
            action_stop_controller=1
          fi

          [[ "${action_stop_controller}" == "1" ]] && disable_controller $node $(node_version $node)
          [[ "${action_delete_node}" == "1" ]] && delete_node $node
        done
      }

      # validate_kube_service - if we change the ServiceCIDR then it is possible for the kubernetes service to not be on the expected ip address
      # We find the desired kubernetes ip by adding +1 to the ServiceCIDR and then we delete the kubernetes service if its IP does not match this.
      # The kubernetes service will always be recreated if it does not exist.
      validate_kube_service() {
        log "*** Validating the 'kubernetes' Service ***"
        if ! i_have_lock; then
          log "I don't have the lock so won't check kubernetes service"
          return 0
        fi
        local wanted_svc_int=$(ip2int ${servicecidr%%/*})
        local wanted_svc_int=$((wanted_svc_int + 1))
        local wanted_svc_ip=$(int2ip $wanted_svc_int)
        local k8svc=$(kubectl get svc kubernetes -n default | grep "^kubernetes " | awk '{print $3}')
        if [[ "${k8svc}" != "${wanted_svc_ip}" ]]; then
          log "Service default/kubernetes - not ok - (${k8svc} is not expected ${wanted_svc_ip})"
          kubectl delete svc kubernetes -n default
        else
          log "Service default/kubernetes - ok - (${k8svc} is expected ip address)"
        fi
      }

      # validate_services - will check all the kubernetes services in the cluster.  Any services it finds with a service ip adderss that
      # lies outside of the ServiceCIDR will be re-created so that they pick up a new valid ip address.
      validate_services() {
        log "*** Validating Services ***"
        if ! i_have_lock; then
          log "I don't have the lock so won't validate services"
          return 0
        fi
        local services=$(list_all_services) || (log "Could not list services" && return 1)
        [[ -z "${services}" ]] && log "No services found." && return 0
        log "Found $(echo "${services}" | wc -l) services"
        for serv in $services; do
          local service_ns=$(read_ns $serv)
          local service_name=$(read_name $serv)
          local service_ip=$(read_ip $serv)
          if [[ -z "${service_ip}" || "${service_ip}" == "None" ]]; then
            log "Service ${service_ns}/${service_name} - ok - (no ip address)"
            continue
          fi
          if ! IPwithinCIDR "${service_ip}" ${servicecidr}; then
            log "Service ${service_ns}/${service_name} - not ok - (outside service cidr)"
            recreate_service ${service_ns} ${service_name}
          else
            log "Service ${service_ns}/${service_name} - ok - (within service cidr)"
          fi
        done
      }

      # validate_pods - we need to remove pods with the wrong ips.
      validate_pods() {
        log "*** Validating Pods ***"
        if ! i_have_lock; then
          log "I don't have the lock so won't validate pods"
          return 0
        fi
        local pods=$(list_all_pods) || (log "Could not list pods" && return 1)
        [[ -z "${pods}" ]] && log "No pods found." && return 0
        log "Found $(echo "${pods}" | wc -l) pods"
        for pod in $pods; do
          local pod_ns=$(read_ns $pod)
          local pod_name=$(read_name $pod)
          local pod_ip=$(read_ip $pod)
          local pod_host=$(read_hostname $pod)
          if [[ -z "${pod_ip}" || "${pod_ip}" == "<none>" ]]; then
            log "Pod ${pod_ns}/${pod_name} - ok - (no ip address)"
            continue
          fi
          if echo $pod_host | grep "${pod_ip/\./-}" >/dev/null; then
            log "Pod ${pod_ns}/${pod_name} - ok - (host network)"
            continue
          fi
          if ! IPwithinCIDR "${pod_ip}" ${podcidr}; then
            log "Pod ${pod_ns}/${pod_name} - not ok - (outside podcidr)"
            delete_pod ${pod_ns} ${pod_name}
          else
            log "Pod ${pod_ns}/${pod_name} - ok - (within podcidr)"
          fi
        done
      }

      # MAIN
      log "Running checks for changed pod or service cidrs..."

      while ! (kubectl get ns kube-system >/dev/null 2>&1); do
        echo "Waiting for apiserver to be available..."
        sleep 3
      done

      log "Current pod cidr: ${podcidr}"
      log "Current service cidr: ${servicecidr}"

      update_cm="false"
      cidr_json=$(get_cidr_confmap)
      if [[ -n "${cidr_json}" ]]; then
        previous_podcidr=$(echo ${cidr_json} | jq -er '.data.podCIDR')
        log "Previous pod cidr: ${previous_podcidr}"
        previous_servicecidr=$(echo ${cidr_json} | jq -er '.data.serviceCIDR')
        log "Previous service cidr: ${previous_servicecidr}"

        if [[ "${previous_podcidr}" == "${podcidr}" && "${previous_servicecidr}" == "${servicecidr}" ]]; then
          log "The pod and service cidrs have not changed, nothing to do."
          exit 0
        fi

        log "Handling CIDR changes..."
        delete_configmap
        save_configmap
        validate_nodes
        validate_pods
        validate_kube_service
        validate_services
      else
        log "No previous cidrs saved ..."
        save_configmap
      fi

      if [[ "${deleted_myself}" == "1" ]]; then
        log "I deleted my own node - restarting kubelet and docker"
        systemctl stop kubelet
        systemctl restart docker
        systemctl start kubelet
      fi

      log "Finished"
      exit 0

  {{if .Experimental.AuditLog.Enabled -}}
  # Check worker communication by searching audit logs
  - path: /opt/bin/check-worker-communication
    permissions: 0700
    owner: root:root
    content: |
      #!/bin/bash -e
      set -ue

      AUDIT_LOG_PATH="{{.Experimental.AuditLog.LogPath}}"

      vols="-v /srv/kubernetes:/srv/kubernetes:ro -v /etc/kubernetes:/etc/kubernetes:ro"
      kubectl() {
        /usr/bin/docker run -i --rm $vols --net=host {{.HyperkubeImage.RepoWithTag}} /kubectl --kubeconfig=/etc/kubernetes/kubeconfig/admin.yaml --request-timeout=1s "$@"
      }

      queryserver() {
        echo "Checking to see if workers are communicating with API server."
        auditlogs | grep -v 127.0.0.1 | grep kubelet | jq -c 'select(.responseStatus.code == 200)' --exit-status
      }

      auditlogs() {
        if [ "$AUDIT_LOG_PATH" == "/dev/stdout" ]; then
          # Let `docker logs` gather logs for periods slightly longer than the delay between `queryserver` calls
          # so that we won't drop any lines.
          docker logs --since 11s ${DOCKERIMAGE} |& cat
        else
          cat "$AUDIT_LOG_PATH"
        fi
      }

      #This checks whether there are any nodes other than controllers. If there is, this indicates it is a cluster update, if there is not, is a fresh cluster.
      #If it is an update, we check whether the workers can communicate with the API server before reporting success.

      kubectl get nodes 2>/dev/null
      RC=$?
      if [[ $RC -gt 0 ]]; then
        echo "No nodes present, assuming API server not yet ready, cannot verify cluster is up."
        exit 1
      fi

      NUM_WORKERS=$(kubectl get nodes -l node.kubernetes.io/role!="master" 2>/dev/null)
      if [[ -z ${NUM_WORKERS} ]]; then
        echo "Fresh cluster, not checking for existing workers."
        exit 0
      else
        #We first retrieve the name of the image which is running the api-server, and then search its logs for any mentions of kubelet with a 200 response.

        DOCKERIMAGE=$(docker ps | grep -i k8s_kube-apiserver_kube-apiserver | awk '{print $1}')
        until queryserver; do echo "Worker communication failed, retrying." && sleep 10; done
        echo "Communication with workers has been established."
      fi
  {{end -}}

  {{if .HostOS.BashPrompt.Enabled -}}
  # Enable informative coreos ssh shell prompts
  - path: /etc/bash/bashrc-kube-aws
    permissions: 0644
    owner: root:root
    content: |
      # /etc/bash/bashrc
      #
      # This file is sourced by all *interactive* bash shells on startup,
      # including some apparently interactive shells such as scp and rcp
      # that can't tolerate any output.  So make sure this doesn't display
      # anything or bad things will happen !


      # Test for an interactive shell.  There is no need to set anything
      # past this point for scp and rcp, and it's important to refrain from
      # outputting anything in those cases.
      if [[ $- != *i* ]] ; then
          # Shell is non-interactive.  Be done now!
          return
      fi

      # Bash won't get SIGWINCH if another process is in the foreground.
      # Enable checkwinsize so that bash will check the terminal size when
      # it regains control.  #65623
      # http://cnswww.cns.cwru.edu/~chet/bash/FAQ (E11)
      shopt -s checkwinsize

      # Disable completion when the input buffer is empty.  i.e. Hitting tab
      # and waiting a long time for bash to expand all of $PATH.
      shopt -s no_empty_cmd_completion

      # Enable history appending instead of overwriting when exiting.  #139609
      shopt -s histappend

      # Save each command to the history file as it's executed.  #517342
      # This does mean sessions get interleaved when reading later on, but this
      # way the history is always up to date.  History is not synced across live
      # sessions though; that is what `history -n` does.
      # Disabled by default due to concerns related to system recovery when $HOME
      # is under duress, or lives somewhere flaky (like NFS).  Constantly syncing
      # the history will halt the shell prompt until it's finished.
      #PROMPT_COMMAND='history -a'

      # Change the window title of X terminals
      case ${TERM} in
      [aEkx]term*|rxvt*|gnome*|konsole*|interix)
          PS1='\[\033]0;{{.HostOS.BashPrompt.ControllerLabel}}{{.HostOS.BashPrompt.Divider}}{{.ClusterName}} \h\007\]'
          ;;
      screen*)
          PS1='\[\033k{{.HostOS.BashPrompt.ControllerLabel}}{{.HostOS.BashPrompt.Divider}}{{.ClusterName}} \h\033\\\]'
          ;;
      *)
          unset PS1
          ;;
      esac

      # Set colorful PS1 only on colorful terminals.
      # dircolors --print-database uses its own built-in database
      # instead of using /etc/DIR_COLORS.  Try to use the external file
      # first to take advantage of user additions.
      # We run dircolors directly due to its changes in file syntax and
      # terminal name patching.
      use_color=false
      if type -P dircolors >/dev/null ; then
          # Enable colors for ls, etc.  Prefer ~/.dir_colors #64489
          LS_COLORS=
          if [[ -f ~/.dir_colors ]] ; then
          eval "$(dircolors -b ~/.dir_colors)"
          elif [[ -f /etc/DIR_COLORS ]] ; then
          eval "$(dircolors -b /etc/DIR_COLORS)"
          else
          eval "$(dircolors -b)"
          fi
          # Note: We always evaluate the LS_COLORS setting even when it's the
          # default.  If it isn't set, then `ls` will only colorize by default
          # based on file attributes and ignore extensions (even the compiled
          # in defaults of dircolors). #583814
          if [[ -n ${LS_COLORS:+set} ]] ; then
          use_color=true
          else
          # Delete it if it's empty as it's useless in that case.
          unset LS_COLORS
          fi
      else
          # Some systems (e.g. BSD & embedded) don't typically come with
          # dircolors so we need to hardcode some terminals in here.
          case ${TERM} in
          [aEkx]term*|rxvt*|gnome*|konsole*|screen|cons25|*color) use_color=true;;
          esac
      fi

      if [[ ${EUID} == 0 ]] ; then
        END_SYMBOL='#'
        USER_COLOUR_ON='{{ .HostOS.BashPrompt.RootUserColour.PCOn }}'
        USER_COLOUR_OFF='{{ .HostOS.BashPrompt.RootUserColour.PCOff }}'
        USERHOST_STYLE='{{ if .HostOS.BashPrompt.IncludeHostname }}\h{{ end }}'
        DIRECTORY_STYLE='\W'
      else
        END_SYMBOL='$'
        USER_COLOUR_ON='{{ .HostOS.BashPrompt.NonRootUserColour.PCOn }}'
        USER_COLOUR_OFF='{{ .HostOS.BashPrompt.NonRootUserColour.PCOff }}'
        USERHOST_STYLE='\u{{ if .HostOS.BashPrompt.IncludeHostname }}@\h{{ end }}'
        DIRECTORY_STYLE='\w'
      fi

      if ${use_color} ; then
          PS1+="{{ .HostOS.BashPrompt.ControllerColour.PCOn }}{{ .HostOS.BashPrompt.ControllerLabel }}{{ .HostOS.BashPrompt.ControllerColour.PCOff }}
          {{- .HostOS.BashPrompt.DividerColour.PCOn }}{{ .HostOS.BashPrompt.Divider }}{{ .HostOS.BashPrompt.DividerColour.PCOff }}
          {{- .HostOS.BashPrompt.ClusterColour.PCOn }}{{ .ClusterName }}{{ .HostOS.BashPrompt.ClusterColour.PCOff }}
          {{- if .HostOS.BashPrompt.IncludeUser }}${USER_COLOUR_ON} ${USERHOST_STYLE}${USER_COLOUR_OFF}{{ end }}
          {{- .HostOS.BashPrompt.DirectoryColour.PCOn }}
          {{- if .HostOS.BashPrompt.IncludePWD }} ${DIRECTORY_STYLE}{{ end }} ${END_SYMBOL} {{ .HostOS.BashPrompt.DirectoryColour.PCOff }}"

          alias ls='ls --color=auto'
          alias grep='grep --colour=auto'
          alias egrep='egrep --colour=auto'
          alias fgrep='fgrep --colour=auto'
      else
          PS1+="{{ .HostOS.BashPrompt.ControllerLabel }}
          {{- .HostOS.BashPrompt.Divider }}
          {{- .ClusterName }}
          {{- if .HostOS.BashPrompt.IncludeUser }} ${USERHOST_STYLE}{{ end }}
          {{- if .HostOS.BashPrompt.IncludePWD }} ${DIRECTORY_STYLE}{{ end }} ${END_SYMBOL} "
      fi

      for sh in /etc/bash/bashrc.d/* ; do
          [[ -r ${sh} ]] && source "${sh}"
      done

      # Try to keep environment pollution down, EPA loves us.
      unset use_color sh
  {{- end }}
{{ end }}<|MERGE_RESOLUTION|>--- conflicted
+++ resolved
@@ -1074,17 +1074,12 @@
         "${mfdir}/kube-dns-autoscaler-de.yaml" \
         "${mfdir}/kube-dns-de.yaml"
       {{- end }}
-<<<<<<< HEAD
-      {{- end }}
-      {{ if .KubeDns.NodeLocalResolver -}}
-=======
       {{- if .KubeDns.NodeLocalResolver }}
       {{- if .KubeDns.dnsmasq.CoreDNSLocal.Enabled }}
       deploy "${mfdir}/dnsmasq-node-coredns-local.yaml"
       {{- else }}
       remove "${mfdir}/dnsmasq-node-coredns-local.yaml"
       {{- end }}
->>>>>>> 5156f295
       deploy "${mfdir}/dnsmasq-node-ds.yaml"
       {{- end }}
       forceapply "${mfdir}/kube-dns-pdb.yaml"
