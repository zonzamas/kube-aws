# Unique name of Kubernetes cluster. In order to deploy
# more than one cluster into the same AWS account, this
# name must not conflict with an existing cluster.
clusterName: {{.ClusterName}}

# CoreOS release channel to use. Currently supported options: alpha, beta, stable
# See coreos.com/releases for more information
#releaseChannel: stable

# The AMI ID of CoreOS.
# If omitted, the latest AMI for the releaseChannel is used.
{{if .AmiId -}}
amiId: "{{.AmiId}}"
{{else -}}
#amiId: ""
{{- end}}
# The ID of hosted zone to add the externalDNSName to.
# Either specify hostedZoneId or hostedZone, but not both
#hostedZoneId: ""

# Network ranges of sources you'd like SSH accesses to be allowed from, in CIDR notation. Defaults to ["0.0.0.0/0"] which allows any sources.
# Explicitly set to an empty array to completely disable it.
# If you do that, probably you would like to set securityGroupIds to provide this worker node pool an existing SG with a SSH access allowed from specific ranges.
#sshAccessAllowedSourceCIDRs:
#- 0.0.0.0/0

# The name of one of API endpoints defined in `apiEndpoints` below to be written in kubeconfig and then used by admins
# to access k8s API from their laptops, CI servers, or etc.
# Required if there are 2 or more API endpoints defined in `apiEndpoints`
#adminAPIEndpointName: versionedPublic

# Kubernetes API endpoints with each one has a DNS name and is with/without a managed/unmanaged ELB, Route 53 record set
# CAUTION: `externalDNSName` must be omitted when there are one or more items under `apiEndpoints`
apiEndpoints:
- # The unique name of this API endpoint used to identify it inside CloudFormation stacks or
  # to be referenced from other parts of cluster.yaml
  name: default

  # DNS name for this endpoint, added to the kube-apiserver TLS cert
  # It must be somehow routable to the Kubernetes controller nodes
  # from worker nodes and external clients. Configure the options
  # below if you'd like kube-aws to create a Route53 record sets/hosted zones
  # for you.  Otherwise the deployer is responsible for making this name routable
  dnsName: {{.ExternalDNSName}}

  # Configuration for an ELB serving this endpoint
  # Omit all the settings when you want kube-aws not to provision an ELB for you
  loadBalancer:
    # Specifies an existing load-balancer used for load-balancing controller nodes and serving this endpoint
    # Setting id requires all the other settings excluding `name` to be omitted because reusing an ELB implies that configuring other resources
    # like a Route 53 record set for the endpoint is now your responsibility!
    # Also, don't forget to add controller.securityGroupIds to include a glue SG to allow your existing ELB to access controller nodes created by kube-aws
    #id: existing-elb

    # Set to true when you want kube-aws to create a Route53 ALIAS record set for this API load balancer for you
    # Must be omitted when `id` is specified
    {{if .HostedZoneID -}}
    createRecordSet: true
    {{else -}}
    createRecordSet: false
    {{- end}}
    # All the subnets assigned to this load-balancer. Specified only when this load balancer is not reused but managed one
    # Must be omitted when `id` is specified
    #subnets:
    #- name: managedPublic1

    # Set to true so that the managed ELB becomes an `internal` one rather than `internet-facing` one
    # When set to true while subnets are omitted, one or more private subnets in the top-level `subnets` must exist
    # Must be omitted when `id` is specified
    #private: false

    # TTL in seconds for the Route53 RecordSet created if createRecordSet is set to true.
    #recordSetTTL: 300

    # The Route 53 hosted zone is where the resulting Alias record is created for this endpoint
    # Must be omitted when `id` is specified
    {{if .HostedZoneID -}}
    hostedZone:
      # The ID of hosted zone to add the dnsName to.
      id: {{.HostedZoneID}}
    {{else -}}
    #hostedZone:
    #  # The ID of hosted zone to add the dnsName to.
    #  id: ""
    {{- end}}
#    # Network ranges of sources you'd like Kubernetes API accesses to be allowed from, in CIDR notation. Defaults to ["0.0.0.0/0"] which allows any sources.
#    # Explicitly set to an empty array to completely disable it.
#    # If you do that, probably you would like to set securityGroupIds to provide this load balancer an existing SG with a Kubernetes API access allowed from specific ranges.
#    apiAccessAllowedSourceCIDRs:
#    #- 0.0.0.0/0
#
#    # Existing security groups attached to this load balancer which are typically used to
#    # allow Kubernetes API accesses from admins and/or CD systems when `apiAccessAllowedSourceCIDRs` are explicitly set to an empty array
#    securityGroupIds:
#    - sg-1234567
#
#  #
#  # Common configuration #1: Unversioned, internet-facing API endpoint
#  #
#  - name: unversionedPublic
#    dnsName: api.example.com
#    loadBalancer:
#      id: elb-abcdefg
#
#  #
#  # Common configuration #2: Versioned, internet-facing API endpoint
#  #
#  - name: versionedPublic
#    dnsName: v1api.example.com
#    loadBalancer:
#      hostedZone:
#        id: hostedzone-abcedfg
#
#  #
#  # Common configuration #3: Unmanaged endpoint a.k.a Extra DNS name added to the kube-apiserver TLS cert
#  #
#  - name: extra
#    dnsName: youralias.example.com

# Name of the SSH keypair already loaded into the AWS
# account being used to deploy this cluster.
keyName: {{.KeyName}}

# Additional keys to preload on the coreos account (keep this to a minimum)
# sshAuthorizedKeys:
# - "ssh-rsa AAAAEXAMPLEKEYEXAMPLEKEYEXAMPLEKEYEXAMPLEKEYEXAMPLEKEYEXAMPLEKEYEXAMPLEKEYEXAMPLEKEYEXAMPLEKEYEXAMPLEKEY example@example.org"

# Region to provision Kubernetes cluster
region: {{.Region}}

# Availability Zone to provision Kubernetes cluster when placing nodes in a single availability zone (not highly-available) Comment out for multi availability zone setting and use the below `subnets` section instead.
availabilityZone: {{.AvailabilityZone}}

# ARN of the KMS key used to encrypt TLS assets.
kmsKeyArn: "{{.KMSKeyARN}}"

#controller:
#  # Number of controller nodes to create, for more control use `controller.autoScalingGroup` and do not use this setting
#  count: 1
#
#  # Maximum time to wait for controller creation
#  createTimeout: PT15M
#
#  # Instance type for controller node.
#  # CAUTION: Don't use t2.micro or the cluster won't work. See https://github.com/kubernetes/kubernetes/issues/18975
#  instanceType: t2.medium
#
#  rootVolume:
#    # Disk size (GiB) for controller node
#    size: 30
#    # Disk type for controller node (one of standard, io1, or gp2)
#    type: gp2
#    # Number of I/O operations per second (IOPS) that the controller node disk supports. Leave blank if controller.rootVolume.type is not io1
#    iops: 0
#
#  # Existing security groups attached to controller nodes which are typically used to
#  # (1) allow access from controller nodes to services running on an existing infrastructure
#  # (2) allow ssh accesses from bastions when `sshAccessAllowedSourceCIDRs` are explicitly set to an empty array
#  securityGroupIds:
#    - sg-1234abcd
#    - sg-5678efab
#
#  # Auto Scaling Group definition for controllers. If only `controllerCount` is specified, min and max will be the set to that value and `rollingUpdateMinInstancesInService` will be one less.
#  autoScalingGroup:
#    minSize: 1
#    maxSize: 3
#    rollingUpdateMinInstancesInService: 2
#  # If you specify managedIamRoleName the role created for controller nodes will not suffix the random id at the end
#  # Role will be created with "Ref": {"AWS::StackName"}-{"AWS::Region"}-yourManagedRole
#  # to follow the recommendation in AWS documentation  http://docs.aws.amazon.com/AWSCloudFormation/latest/UserGuide/aws-resource-iam-role.html
#  # This is also intended to be used in combination with .experimental.kube2IamSupport. See #297 for more information.
#  #
#  # ATTENTION: Consider limiting number of characters in clusterName and iam.role.name to avoid the resulting IAM
#  # role name's length from exceeding the AWS limit: 64
#  # See https://github.com/kubernetes-incubator/kube-aws/issues/347
#  # if you omit this block kube-aws would create an IAM Role and a customer managed policy with a random name.
#  #iam:
#    # role:
#       # This will create a named IAM Role managed by kube-aws with the name {AWS::Region}-$managedIamRoleName.
#       # It will have attached a customer Managed Policy that you can modify afterwards if you need more permissions for your cluster.
#       # Be careful with the Statements you modify because an update could overwrite your own.
#       # the Statements included in the ManagedPolicy are the minimun ones required for the Controllers to run.
#       # name: "yourManagedRole"
#       # if you set managedPolicies here it will be attached in addition to the created managedPolicy in kube-aws for the cluster.
#       # CAUTION: if you attach a more restrictive policy in some resources (i.e ec2:* Deny) you can make kube-aws fail.
#       # managedPolicies:
#       # -  arn: "arn:aws:iam::aws:policy/AdministratorAccess"
#       # -  arn: "arn:aws:iam::YOURACCOUNTID:policy/YOURPOLICYNAME"

#       # if you set an InstanceProfile kube-aws will NOT create any IAM Role and will use the configured instanceProfile.
#       # CAUTION: you must ensure that the IAM Role linked to the listed InstanceProfile has enough permissions to ensure kube-aws to run.
#       # if you dont know which permissions are required is recommended to create a cluster with a managed role.
#       # instanceProfile:
#       #   arn: "arn:aws:iam::YOURACCOUNTID:instance-profile/INSTANCEPROFILENAME"

#  # If omitted, public subnets are created by kube-aws and used for controller nodes
#  subnets:
#    # References subnets defined under the top-level `subnets` key by their names
#    - name: ManagedPublicSubnet1
#    - name: ManagedPublicSubnet2
#
#   # Kubernetes node labels to be added to controller nodes
#   nodeLabels:
#     kube-aws.coreos.com/role: controller
#
#  # User defined files that will be added to the Controller cluster cloud-init configuration in the "write_files:" section.
#  customFiles:
#    - path: "/etc/rkt/auth.d/docker.json"
#      permissions: 0600
#      content: |
#        { "rktKind": "dockerAuth", "rktVersion": "v1", ... }
#
#  # User defined systemd units that will be added to the Controller cluster cloud-init configuration in the "units:" section.
#  customSystemdUnits:
#    - name: monitoring.service
#      command: start
#      enable: true
#      content: |
#        [Unit]
#        Description=Example Custom Service
#        [Service]
#        ExecStart=/bin/rkt run --set-env TAGS=Controller ...

# Default number of worker nodes per node pool to create, for more control use `worker.nodePools[].count` and/or `worker.autoScalingGroup` and do not use this setting
#workerCount: 1

worker:
#
#  # Settings that apply to all worker node pools
#
#  # The name of the API endpoint defined in the top level `apiEndpoints` that the worker node pools will use to access the k8s API
#  # Required if there are 2 or more API endpoints defined in `apiEndpoints`
#  # Can be overriden per node pool by specifying `worker.nodePools[].apiEndpointName`
#  apiEndpointName: versionedPublic
#
  nodePools:
    - # Name of this node pool. Must be unique among all the node pools in this cluster
      name: nodepool1
#      # If omitted, public subnets are created by kube-aws and used for worker nodes
#      subnets:
#      - # References subnets defined under the top-level `subnets` key by their names
#        name: ManagedPublicSubnet1
#
#      # Existing "glue" security groups attached to worker nodes which are typically used to allow
#      # access from worker nodes to services running on an existing infrastructure
#      securityGroupIds:
#        - sg-1234abcd
#        - sg-5678efab
#
#      # Configuration for external managed ELBs for worker nodes
#      # Use this with k8s load balancers with type=NodePort. See https://kubernetes.io/docs/user-guide/services/#type-nodeport
#      #
#      # NOTICE: This is generally recommended over k8s managed load-balancers with type=LoadBalancer because it allows
#      # a manual but no-downtime rotation of kube-aws clusters
#      loadBalancer:
#        enabled: true
#        # Names of ELBs attached to worker nodes
#        names: [ "manuallymanagedelb" ]
#        # IDs of "glue" security groups attached to worker nodes to allow the ELBs to communicate with worker nodes
#        securityGroupIds: [ "sg-87654321" ]
#
#      # The name of the API endpoint defined in the top level `apiEndpoints` that this worker node pool will use to access the k8s API
#      # If not specified, defaults to `worker.apiEndpointName`
#      apiEndpointName: versionedPublic
#
#     # if you omit this block kube-aws would create an IAM Role and a customer managed policy with a random name.
#      #iam:
#       # role:
#       # This will create a named IAM Role managed by kube-aws with the name {AWS::Region}-$managedIamRoleName.
#       # It will have attached a customer Managed Policy that you can modify afterwards if you need more permissions for your cluster.
#       # Be careful with the Statements you modify because an update could overwrite your own.
#       # the Statements included in the ManagedPolicy are the minimun ones required for the Controllers to run.
#       #   name: "yourManagedRole"
#       # if you set managedPolicies here it will be attached in addition to the created managedPolicy in kube-aws for the cluster.
#       # CAUTION: if you attach a more restrictive policy in some resources (i.e ec2:* Deny) you can make kube-aws fail.
#       #   managedPolicies:
#       #     - arn: "arn:aws:iam::aws:policy/AdministratorAccess"
#       #     - arn: "arn:aws:iam::YOURACCOUNTID:policy/YOURPOLICYNAME"

#       # if you set an InstanceProfile kube-aws will NOT create any IAM Role and will use the configured instanceProfile.
#       # CAUTION: you must ensure that the IAM Role linked to the listed InstanceProfile has enough permissions to ensure kube-aws to run.
#       # if you dont know which permissions are required is recommended to create a cluster with a managed role.
#       # instanceProfile:
#       #   arn: "arn:aws:iam::YOURACCOUNTID:instance-profile/INSTANCEPROFILENAME"
#      # Configuration for external managed ALBs Target Groups for worker nodes
#      targetGroup:
#        enabled: true
#        # ARNs of ALBs Target Groups attached to worker nodes
#        arns:
#        - arn:aws:elasticloadbalancing:eu-west-1:xxxxxxxxxxxx:targetgroup/manuallymanagedetg/xxxxxxxxxxxxxxxx
#        # IDs of "glue" security groups attached to worker nodes to allow the ALBs Target Groups to communicate with worker nodes
#        securityGroupIds: [ "sg-87654321" ]
#
#      # If you specify managedIamRoleName the role created for worker nodes will not suffix the random id at the end
#      # Role will be created with "Ref": {"AWS::StackName"}-{"AWS::Region"}-yourManagedRole
#      # to follow the recommendation in AWS documentation  http://docs.aws.amazon.com/AWSCloudFormation/latest/UserGuide/aws-resource-iam-role.html
#      # This is also intended to be used in combination with kube2IamSupport. See #297 for more information.
#      #
#      # ATTENTION: Consider limiting number of characters in clusterName, nodePools[].name and managedIamRoleName to
#      # avoid the resulting IAM role name's length from exceeding the AWS limit: 64
#      # See https://github.com/kubernetes-incubator/kube-aws/issues/347
#      managedIamRoleName: "yourManagedRole"
#
#      # Additional EBS volumes mounted on the worker
#      # No additional EBS volumes by default. All parameter values do not default - they must be explicitly defined
#      volumeMounts:
#      - type: "gp2"
#        iops: 0
#        size: 30
#        # Follow the aws convention of '/dev/xvd*' where '*' is a single letter from 'f' to 'z'
#        device: "/dev/xvdf"
#        path: "/ebs"
#
#      # Specifies how often kubelet posts node status to master. Note: be cautious when changing the constant, it must work with nodeMonitorGracePeriod in nodecontroller.
#      # nodeStatusUpdateFrequency: "10s"
#
#      #
#      # Settings only for ASG-based node pools
#      #
#
#      # Number of worker nodes to create for an autoscaling group based pool
#      count: 1
#
#      # Instance type for worker nodes
#      # CAUTION: Don't use t2.micro or the cluster won't work. See https://github.com/kubernetes/kubernetes/issues/16122
#      instanceType: t2.medium
#
#      rootVolume:
#        # Disk size (GiB) for worker nodes
#        size: 30
#        # Disk type for worker node (one of standard, io1, or gp2)
#        type: gp2
#        # Number of I/O operations per second (IOPS) that the worker node disk supports. Leave blank if worker.rootVolume.type is not io1
#        iops: 0
#
#      # Maximum time to wait for worker creation
#      createTimeout: PT15M
#
#      # Tenancy of the worker nodes. Options are "default" and "dedicated"
#      # Documentation: http://docs.aws.amazon.com/AmazonVPC/latest/UserGuide/dedicated-instance.html
#      tenancy: default
#
#      # (Experimental) GPU Driver installation support
#      # Currently, only Nvidia driver is supported.
#      # This setting takes effect only when configured instance type is GPU enabled (p2 or g2).
#      # Make sure to choose 'docker' as container runtime when enabled this feature.
#      # Ensure that automatic Container Linux is disabled(it is disabled by default btw).
#      # Otherwise the installed driver may stop working when an OS update resulted in an updated kernel
#      gpu:
#        nvidia:
#          enabled: true
#          version: "375.66"
#
#      # Price (Dollars) to bid for spot instances. Omit for on-demand instances.
#      spotPrice: "0.05"
#
#      # When enabled, autoscaling groups managing worker nodes wait for nodes to be up and running.
#      # This is enabled by default.
#      waitSignal:
#        enabled: true
#        # Max number of nodes concurrently updated
#        maxBatchSize: 1
#
#      # Auto Scaling Group definition for workers. If only `workerCount` is specified, min and max will be the set to that value and `rollingUpdateMinInstancesInService` will be one less.
#      autoScalingGroup:
#        minSize: 1
#        maxSize: 3
#        rollingUpdateMinInstancesInService: 2
#
#      #
#      # Spot fleet config for worker nodes
#      #
#      spotFleet:
#        # Total desired number of units to maintain
#        # An unit is chosen by you and can be a vCPU, specific amount of memory, size of instance store, etc., according to your requirement.
#        # Omit or put zero to disable the spot fleet support and use an autoscaling group to manage nodes.
#        targetCapacity: 10
#
#        # IAM role to grant the Spot fleet permission to bid on, launch, and terminate instances on your behalf
#        # See http://docs.aws.amazon.com/AWSEC2/latest/UserGuide/spot-fleet-requests.html#spot-fleet-prerequisites
#        #
#        # Defaults to "arn:aws:iam::youraccountid:role/aws-ec2-spot-fleet-role" assuming you've arrived "Spot Requests" in EC2 Dashboard
#        # hence the role is automatically created for you
#        iamFleetRoleArn: "arn:aws:iam::youraccountid:role/kube-aws-doesnt-create-this-for-you"
#
#        # Price per unit hour = Price per instance hour / num of weighted capacity for the instance
#        # Defaults to "0.06"
#        spotPrice: 0.06
#
#        # Disk size (GiB) per unit
#        # Disk size for each launch specification defaults to unitRootVolumeSize * weightedCapacity
#        unitRootVolumeSize: 30
#
#        # Disk type for worker node (one of standard, io1, or gp2)
#        # Can be overridden in each launch specification
#        rootVolumeType: gp2
#
#        # Number of I/O operations per second (IOPS) per unit. Leave blank if rootVolumeType is not io1
#        # IOPS for each launch specification defaults to unitRootVolumeIOPS * weightedCapacity
#        unitRootVolumeIOPS: 0
#
#        launchSpecifications:
#        - # Number of units provided by an EC2 instance of the instanceType.
#          weightedCapacity: 1
#          instanceType: c4.large
#
#          # Price per instance hour
#          # Defaults to worker.spotFleet.spotPrice * weightedCapacity if omitted
#          #spotPrice:
#
#          rootVolume:
#            # Defaults to worker.spotFleet.rootVolumeType if omitted
#            type:
#            # Defaults to worker.spotFleet.unitRootVolumeSize * weightedCapacity if omitted
#            size:
#            # Number of provisioned IOPS when rootVlumeType is io1
#            # Must be within the range between 100 and 2000
#            # Defaults to worker.spotFleet.unitRootVolumeIOPS * weightedCapacity if omitted
#            iops:
#
#        - weightedCapacity: 2
#          instanceType: c4.xlarge
#
#      #
#      # Optional settings for both ASG-based and SpotFleet-based node pools
#      #
#
#      # Autoscaling by adding/removing nodes according to resource usage
#      autoscaling:
#        # Make this node pool an autoscaling-target of k8s cluster-autoscaler
#        #
#        # Beware that making this an autoscaing-target doesn't automatically deploy cluster-autoscaler itself -
#        # turn on `addons.clusterAutoscaler.enabled` to deploy it on controller nodes.
#        clusterAutoscaler:
#          enabled: true
#
#      # Used to provide `/etc/environment` env vars with values from arbitrary CloudFormation refs
#      awsEnvironment:
#        enabled: true
#        environment:
#          CFNSTACK: '{ "Ref" : "AWS::StackId" }'
#
#      # Add predefined set of labels to the nodes
#      # The set includes names of launch configurations and autoscaling groups
#      awsNodeLabels:
#        enabled: true
#
#      # Will provision worker nodes with IAM permissions to run cluster-autoscaler and add node labels so that
#      # cluster-autoscaler pods are scheduled to nodes in this node pool
#      clusterAutoscalerSupport:
#        enabled: true
#
#      # Mount an EFS only to a specific node pool.
#      # This is a NFS share that will be available across a node pool through a hostPath volume on the "/efs" mountpoint
#      #
#      # If you'd like to configure an EFS mounted to every node, use the top-level `elasticFileSystemId` instead
#      #
#      # Beware that currently it doesn't work for a node pool in subnets managed by kube-aws.
#      # In other words, this node pool must be in existing subnets managed by you by specifying subnets[].id to make this work.
#      elasticFileSystemId: fs-47a2c22e
#
#      # This option has not yet been tested with rkt as container runtime
#      ephemeralImageStorage:
#        enabled: true
#
#      # When enabled it will grant sts:assumeRole permission to the IAM roles for worker nodes.
#      # This is intended to be used in combination with managedIamRoleName. See #297 for more information.
#      kube2IamSupport:
#        enabled: true
#
#      # Kubernetes node labels to be added to worker nodes
#      nodeLabels:
#        kube-aws.coreos.com/role: worker
#
#      # Kubernetes node taints to be added to worker nodes
#      taints:
#        - key: dedicated
#          value: search
#          effect: NoSchedule
#
#      # Other less common customizations per node pool
#      # All these settings default to the top-level ones
#      keyName:
#      releaseChannel: alpha
#      amiId:
#      kubernetesVersion: 1.6.0-alpha.1
#
#      # Images are taken from controlplane by default, but you can override values for node pools here. E.g.:
#      AwsCliImage:
#        repo: quay.io/coreos/awscli
#        tag: edge
#        rktPullDocker: false
#
#      sshAuthorizedKeys:
#      # User-provided YAML map available in control-plane's stack-template.json
#      customSettings:
#        key1: [ 1, 2, 3 ]

#      # User defined files that will be added to the NodePool cloud-init configuration in the "write_files:" section.
#      customFiles:
#        - path: "/etc/rkt/auth.d/docker.json"
#          permissions: 0600
#          content: |
#            { "rktKind": "dockerAuth", "rktVersion": "v1", ... }
#
#      # User defined systemd units that will be added to the NodePool cluster cloud-init configuration in the "units:" section.
#      customSystemdUnits:
#        - name: monitoring.service
#          command: start
#          enable: true
#          content: |
#            [Unit]
#            Description=Example Custom Service
#            [Service]
#            ExecStart=/bin/rkt run --set-env TAGS=Controller ...

# Maximum time to wait for worker creation
#workerCreateTimeout: PT15M

# Instance type for worker nodes
# CAUTION: Don't use t2.micro or the cluster won't work. See https://github.com/kubernetes/kubernetes/issues/16122
#workerInstanceType: t2.medium

# Disk size (GiB) for worker nodes
#workerRootVolumeSize: 30

# Disk type for worker node (one of standard, io1, or gp2)
#workerRootVolumeType: gp2

# Number of I/O operations per second (IOPS) that the worker node disk supports. Leave blank if workerRootVolumeType is not io1
#workerRootVolumeIOPS: 0

# Tenancy of the worker nodes. Options are "default" and "dedicated"
# Documentation: http://docs.aws.amazon.com/AmazonVPC/latest/UserGuide/dedicated-instance.html
# workerTenancy: default

# Price (Dollars) to bid for spot instances. Omit for on-demand instances.
# workerSpotPrice: "0.05"

## Etcd Cluster config
## WARNING: Any changes to etcd parameters after the cluster is first created will not be applied
## during a cluster upgrade, due to concerns over data loss.
## This situation is being rectified with work towards automated management of etcd clusters

#etcd:
#  # Number of etcd nodes
#  # (Set to an odd number >= 3 for HA control plane)
#  # WARNING: You can't add etcd nodes after the first creation by modifying this and running `kube-aws update`
#  # See https://github.com/kubernetes-incubator/kube-aws/issues/631 for more information
#  count: 1
#
#  # Instance type for etcd node
#  instanceType: t2.medium
#
#  rootVolume:
#    # Root volume size (GiB) for etcd node
#    size: 30
#    # Root volume type for etcd node (one of standard, io1, or gp2)
#    type: gp2
#    # Number of I/O operations per second (IOPS) that the etcd node's root volume supports. Leave blank if etcdRootVolumeType is not io1
#    iops: 0
#
#  dataVolume:
#    # Data volume size (GiB) for etcd node
#    # if etcdDataVolumeEphemeral=true, this value is ignored. The size of ephemeral volumes is not configurable.
#    size: 30
#    # Data volume type for etcd node (one of standard, io1, or gp2)
#    type: gp2
#    # Number of I/O operations per second (IOPS) that the etcd node's data volume supports. Leave blank if etcdDataVolumeType is not io1
#    iops: 0
#    # Encrypt the Etcd Data volume.  Set to true for encryption.  This does not work for etcdDataVolumeEphemeral.
#    encrypted: false
#    # Use ephemeral instance storage for etcd data volume instead of EBS?
#    # (Recommended set to true for high-throughput control planes)
#    # CAUTION: Currently broken. Please don't turn this on until it is fixed in https://github.com/kubernetes-incubator/kube-aws/pull/417
#    ephemeral: false
#
#  # Tenancy of the etcd instances. Options are "default" and "dedicated"
#  # Documentation: http://docs.aws.amazon.com/AmazonVPC/latest/UserGuide/dedicated-instance.html
#  tenancy: default
#
#  # If omitted, public subnets are created by kube-aws and used for etcd nodes
#  subnets:
#    # References subnets defined under the top-level `subnets` key by their names
#    - name: ManagedPrivateSubnet1
#    - name: ManagedPrivateSubnet2
#
#  # Existing security groups attached to etcd nodes which are typically used to
#  # allow ssh accesses from bastions when `sshAccessAllowedSourceCIDRs` are explicitly set to an empty array
#  securityGroupIds:
#    - sg-1234abcd
#    - sg-5678efab
#
#  # If you omit this block kube-aws would create an IAM Role and a managed policy for etcd nodes with a random name.
#  iam:
#    role:
#      # If you set managedPolicies here they will be attached to the role in addition to the managed policy.
#      # CAUTION: if you attach a more restrictive policy in some resources (i.e ec2:* Deny) you can make kube-aws fail.
#      managedPolicies:
#      - arn: "arn:aws:iam::aws:policy/AdministratorAccess"
#      - arn: "arn:aws:iam::YOURACCOUNTID:policy/YOURPOLICYNAME"
#    # If you set an InstanceProfile kube-aws will NOT create any IAM Role and will use the existing instance profile.
#    # CAUTION: you must ensure that the IAM role linked to the existing instance profile has enough permissions to ensure etcd nodes to run.
#    # If you dont know which permissions are required, it is recommended to go ahead with a managed instance profile.
#    instanceProfile:
#      arn: "arn:aws:iam::YOURACCOUNTID:instance-profile/INSTANCEPROFILENAME"
#
#  # The version of etcd to be used. Set to e.g. "3.2.1" to use etcd3
#  version: 3.2.1
#
#  snapshot:
#    # Set to true to periodically take an etcd snapshot
#    # Beware that this can be enabled only for etcd 3+
#    # Please carefully test if it works as you've expected when being enabled for your production clusters
#    automated: false
#
#  disasterRecovery:
#    # Set to true to automatically execute a disaster-recovery process whenever etcd node(s) seemed to be broken for a while
#    # Beware that this can be enabled only for etcd 3+
#    # Please carefully test if it works as you've expected when being enabled for your production clusters
#    automated: false
#
#  # The strategy to provide your etcd nodes, in combination with floating EBS volumes, stable member identities. Defaults to "eip".
#  #
#  # Available options: eip, eni
#  #
#  # With every option, etcd nodes communicate to each other via their private IPs.
#  #
#  # eip: Use EC2 public hostnames stabilized with EIPs and "resolved eventually to private IPs"
#  #      Requires Amazon DNS (at the second IP of your VPC, e.g. 10.0.0.2) to work.
#  #      1st recommendation because less moving parts and relatively easy disaster recovery for a single-AZ etcd cluster.
#  #      If you run a single-AZ etcd cluster and the AZ failed, EBS volumes created from latest snapshots and EIPs can be reused in an another AZ to reproduce your etcd cluster in the AZ.
#  #
#  # eni: [EXPERIMENTAL] Use secondary ENIs and Route53 record sets to provide etcd nodes stable hostnames
#  #      Requires Amazon DNS (at the second IP of your VPC, e.g. 10.0.0.2) or an another DNS which can resolve dns names in the hosted zone managed by kube-aws to work.
#  #      2nd recommendation because relatively easy disaster recovery for a single-AZ etcd cluster but more moving parts than "eip".
#  #      If you run a single-AZ etcd cluster and the AZ failed, EBS volumes created from latest snapshots and record sets can be reused in an another AZ to reproduce your etcd cluster in the AZ.
#  #
#  memberIdentityProvider: eip
#
#  # Domain of the hostname used for etcd peer discovery.
#  # Used only when `memberIdentityProvider: eni` for TLS key/cert generation
#  # If omitted, defaults to "ec2.internal" for us-east-1 region and "<region>.compute.internal" otherwise
#  internalDomainName:
#
#  # Set to `false` to disable creation of record sets.
#  # Used only when `memberIdentityProvider` is set to `eni`
#  # When disabled, it's your responsibility to configure all the etcd nodes so that
#  # they can resolve each other's FQDN(specified via the below `etcd.nods[].fqdn` settings) via your DNS(can be the Amazon DNS or your own DNS. Configure it with e.g. coroes-cloudinit)
#  manageRecordSets:
#
#  # Advanced configuration used only when `memberIdentityProvider: eni`
#  hostedZone:
#    # The hosted zone where record sets for etcd nodes managed by kube-aws are created
#    # If omitted, kube-aws creates a hosted zone for you
#    id:
#
#  # CAUTION: Advanced configuration. This should be omitted unless you have very deep knowledge of etcd and kube-aws
#  nodes:
#  - # The name of this etcd node. Specified only when you want to customize the etcd member's name shown in ETCD_INITIAL_CLUSTER and ETCD_NAME
#    name: etcd0
#    # The FQDN of this etcd node
#    # Usually this should be omitted so that kube-aws can choose a proper value.
#    # Specified only when `memberIdentityProvider: eni` and `manageRecordSets: false` i.e.
#    # it is your responsibility to properly configure EC2 instances to use a DNS which is able to resolve the FQDN.
#    fqdn: etcd0.<internalDomainName>
#  - name: etcd1
#    fqdn: etcd1.<internalDomainName>
#  - name: etcd2
#    fqdn: etcd2.<internalDomainName>
#
#  # ARN of the KMS key used to encrypt the etcd data volume. The account default key will be used if `etcdDataVolumeEncrypted`
#  # is enable and `etcd.kmsKeyArn` is omitted.
#  kmsKeyArn: ""
#
#  # User defined files that will be added to the Etcd cluster cloud-init configuration in the "write_files:" section.
#  customFiles:
#    - path: "/etc/rkt/auth.d/docker.json"
#      permissions: 0600
#      content: |
#        { "rktKind": "dockerAuth", "rktVersion": "v1", ... }
#
#  # User defined systemd units that will be added to the Etcd cluster cloud-init configuration in the "units:" section.
#  customSystemdUnits:
#    - name: monitoring.service
#      command: start
#      enable: true
#      content: |
#        [Unit]
#        Description=Example Custom Service
#        [Service]
#        ExecStart=/bin/rkt run --set-env TAGS=Controller ...

## Networking config

# CAUTION: Deprecated and will be removed in v0.9.9. Please use vpc.id instead
# vpcId:

#vpc:
#  # ID of existing VPC to create subnet in. Leave blank to create a new VPC
#  id:
#  # Exported output's name from another stack
#  # Only specify either id or idFromStackOutput but not both
#  #idFromStackOutput: myinfra-Vpc

# CAUTION: Deprecated and will be removed in v0.9.9. Please use internetGateway.id instead
# internetGatewayId:

#internetGateway:
#  # ID of existing Internet Gateway to associate subnet with. Leave blank to create a new Internet Gateway
#  id:
#  # Exported output's name from another stack
#  # Only specify either id or idFromStackOutput but not both
#  #idFromStackOutput: myinfra-igw

# Advanced: ID of existing route table in existing VPC to attach subnet to.
# Leave blank to use the VPC's main route table.
# This should be specified if and only if vpcId is specified.
#
# IMPORTANT NOTICE:
#
# If routeTableId is specified, it's your responsibility to add an appropriate route to
# an internet gateway(IGW) or a NAT gateway(NGW) to the route table.
#
# More concretely,
# * If you like to make all the subnets private, pre-configure an NGW yourself and add a route to the NGW beforehand
# * If you like to make all the subnets public, pre-configure an IGW yourself and add a route to the IGW beforehand
# * If you like to mix private and public subnets, omit routeTableId but specify subnets[].routeTable.id per subnet
#
# routeTableId: rtb-xxxxxxxx

# CIDR for Kubernetes VPC. If vpcId is specified, must match the CIDR of existing vpc.
# vpcCIDR: "10.0.0.0/16"

# CIDR for Kubernetes subnet when placing nodes in a single availability zone (not highly-available) Leave commented out for multi availability zone setting and use the below `subnets` section instead.
# instanceCIDR: "10.0.0.0/24"

# Kubernetes subnets with their CIDRs and availability zones.
# Differentiating availability zone for 2 or more subnets result in high-availability (failures of a single availability zone won't result in immediate downtimes)
# subnets:
#   #
#   # Managed public subnet managed by kube-aws
#   #
#   - name: ManagedPublicSubnet1
#     # Set to false if this subnet is public
#     # private: false
#     availabilityZone: us-west-1a
#     instanceCIDR: "10.0.0.0/24"
#
#   #
#   # Managed private subnet managed by kube-aws
#   #
#   - name: ManagedPrivateSubnet1
#     # Set to true if this subnet is private
#     private: true
#     availabilityZone: us-west-1a
#     instanceCIDR: "10.0.1.0/24"
#
#   #
#   # Advanced: Unmanaged/existing public subnet reused but not managed by kube-aws
#   #
#   # An internet gateway(igw) and a route table contains the route to the igw must have been properly configured by YOU.
#   # kube-aws tries to reuse the subnet specified by id or idFromStackOutput but kube-aws never modify the subnet
#   #
#   - name: ExistingPublicSubnet1
#     # Beware that `availabilityZone` can't be omitted; it must be the one in which the subnet exists.
#     availabilityZone: us-west-1a
#     # ID of existing subnet to be reused.
#     # availabilityZone should still be provided but instanceCIDR can be omitted when id is specified.
#     id: "subnet-xxxxxxxx"
#     # Exported output's name from another stack
#     # Only specify either id or idFromStackOutput but not both
#     #idFromStackOutput: myinfra-PublicSubnet1
#
#   #
#   # Advanced: Unmanaged/existing private subnet reused but not managed by kube-aws
#   #
#   # A nat gateway(ngw) and a route table contains the route to the ngw must have been properly configured by YOU.
#   # kube-aws tries to reuse the subnet specified by id or idFromStackOutput but kube-aws never modify the subnet
#   #
#   - name: ExistingPrivateSubnet1
#     # Beware that `availabilityZone` can't be omitted; it must be the one in which the subnet exists.
#     availabilityZone: us-west-1a
#     # Existing subnet.
#     id: "subnet-xxxxxxxx"
#     # Exported output's name from another stack
#     # Only specify either id or idFromStackOutput but not both
#     #idFromStackOutput: myinfra-PrivateSubnet1
#
#   #
#   # Advanced: Managed private subnet with an existing NAT gateway
#   #
#   # kube-aws tries to reuse the ngw specified by id or idFromStackOutput
#   # by adding a route to the ngw to a route table managed by kube-aws
#   #
#   # Please be sure that the NGW is properly deployed. kube-aws will never modify ngw itself.
#   #
#   - name: ManagedPrivateSubnetWithExistingNGW
#     private: true
#     availabilityZone: us-west-1a
#     instanceCIDR: "10.0.1.0/24"
#     natGateway:
#       id: "ngw-xxxxxxxx"
#       # Exported output's name from another stack
#       # Only specify either id or idFromStackOutput but not both
#       #idFromStackOutput: myinfra-PrivateSubnet1
#
#   #
#   # Advanced: Managed private subnet with an existing NAT gateway
#   #
#   # kube-aws tries to reuse the ngw specified by id or idFromStackOutput
#   # by adding a route to the ngw to a route table managed by kube-aws
#   #
#   # Please be sure that the NGW is properly deployed. kube-aws will never modify ngw itself.
#   # For example, kube-aws won't assign a pre-allocated EIP to the existing ngw for you.
#   #
#   - name: ManagedPrivateSubnetWithExistingNGW
#     private: true
#     availabilityZone: us-west-1a
#     instanceCIDR: "10.0.1.0/24"
#     natGateway:
#       # Pre-allocated NAT Gateway. Used with private subnets.
#       id: "ngw-xxxxxxxx"
#       # Exported output's name from another stack
#       # Only specify either id or idFromStackOutput but not both
#       #idFromStackOutput: myinfra-PrivateSubnet1
#
#   #
#   # Advanced: Managed private subnet with an existing EIP for kube-aws managed NGW
#   #
#   # kube-aws tries to reuse the EIP specified by eipAllocationId
#   # by associating the EIP to a NGW managed by kube-aws.
#   # Please be sure that kube-aws won't assign an EIP to an existing NGW i.e.
#   # either natGateway.id or eipAllocationId can be specified but not both.
#   #
#   - name: ManagedPrivateSubnetWithManagedNGWWithExistingEIP
#     private: true
#     availabilityZone: us-west-1a
#     instanceCIDR: "10.0.1.0/24"
#     natGateway:
#       # Pre-allocated EIP for NAT Gateways. Used with private subnets.
#       eipAllocationId: eipalloc-xxxxxxxx
#
#   #
#   # Advanced: Managed private subnet with an existing route table
#   #
#   # kube-aws tries to reuse the route table specified by id or idFromStackOutput
#   # by assigning this subnet to the route table.
#   #
#   # Please be sure that it's your responsibility to:
#   # * Configure an AWS managed NAT or a NAT instance or an another NAT and
#   # * Add a route to the NAT to the route table being reused
#   #
#   # i.e. kube-aws neither modify route table nor create other related resources like
#   # ngw, route to nat gateway, eip for ngw, etc.
#   #
#   - name: ManagedPrivateSubnetWithExistingRouteTable
#     private: true
#     availabilityZone: us-west-1a
#     instanceCIDR: "10.0.1.0/24"
#     routeTable:
#       # Pre-allocated route table
#       id: "rtb-xxxxxxxx"
#       # Exported output's name from another stack
#       # Only specify either id or idFromStackOutput but not both
#       #idFromStackOutput: myinfra-PrivateRouteTable1
#
#   #
#   # Advanced: Managed public subnet with an existing route table
#   #
#   # kube-aws tries to reuse the route table specified by id or idFromStackOutput
#   # by assigning this subnet to the route table.
#   #
#   # Please be sure that it's your responsibility to:
#   # * Configure an internet gateway(IGW) and
#   # * Attach the IGW to the VPC you're deploying to
#   # * Add a route to the IGW to the route table being reused
#   #
#   # i.e. kube-aws neither modify route table nor create other related resources like
#   # igw, route to igw, igw vpc attachment, etc.
#   #
#   - name: ManagedPublicSubnetWithExistingRouteTable
#     availabilityZone: us-west-1a
#     instanceCIDR: "10.0.1.0/24"
#     routeTable:
#       # Pre-allocated route table
#       id: "rtb-xxxxxxxx"
#       # Exported output's name from another stack
#       # Only specify either id or idFromStackOutput but not both
#       #idFromStackOutput: myinfra-PublicRouteTable1


# CIDR for all service IP addresses
# serviceCIDR: "10.3.0.0/24"

# CIDR for all pod IP addresses
# podCIDR: "10.2.0.0/16"

# IP address of Kubernetes dns service (must be contained by serviceCIDR)
# dnsServiceIP: 10.3.0.10

# Uncomment to provision nodes without a public IP. This assumes your VPC route table is setup to route to the internet via a NAT gateway.
# If you did not set vpcId and routeTableId the cluster will not bootstrap.
# mapPublicIPs: false

# Expiration in days from creation time of TLS assets. By default, the CA will
# expire in 10 years and the server and client certificates will expire in 1
# year.
#tlsCADurationDays: 3650
#tlsCertDurationDays: 365

# Use custom images for kube-aws  and  kubernetes  components. Especially if you are deploying in cn-north-1 where gcr.io is blocked
# and pulling from quay or dockerhub is slow and you get many timeouts.

# Version of hyperkube image to use. This is the tag for the hyperkube image repository.
# kubernetesVersion: v1.7.1_coreos.0

# Hyperkube image repository to use.
# hyperkubeImage:
#   repo: quay.io/coreos/hyperkube
#   rktPullDocker: false

# AWS CLI image repository to use.
# awsCliImage:
#   repo: quay.io/coreos/awscli
#   tag: master
#   rktPullDocker: false

# Calico Node image repository to use.
#calicoNodeImage:
#  repo: quay.io/calico/node
#  tag: v1.2.0
#  rktPullDocker: false

# Calico CNI image repository to use.
#calicoCniImage:
#  repo: quay.io/calico/cni
#  tag: v1.8.3
#  rktPullDocker: false

# Calico Policy Controller image repository to use.
#calicoPolicyControllerImage:
#  repo: quay.io/calico/kube-policy-controller
#  tag: v0.6.0
#  rktPullDocker: false

# Cluster Autoscaler image repository to use.
#clusterAutoscalerImage:
#  repo: gcr.io/google_containers/cluster-autoscaler
#  tag: v0.6.0
#  rktPullDocker: false

# Cluster Proportional Autoscaler image repository to use.
#clusterProportionalAutoscalerImage:
#  repo: gcr.io/google_containers/cluster-proportional-autoscaler-amd64
#  tag: 1.1.1
#  rktPullDocker: false

# kube DNS image repository to use.
#kubeDnsImage:
#  repo: gcr.io/google_containers/kubedns-amd64
#  tag: 1.14.4
#  rktPullDocker: false

# kube DNS Masq image repository to use.
#kubeDnsMasqImage:
#  repo: gcr.io/google_containers/k8s-dns-dnsmasq-nanny-amd64
#  tag: 1.14.4
#  rktPullDocker: false

# kube rescheduler image repository to use.
#kubeReschedulerImage:
#  repo: gcr.io/google-containers/rescheduler
#  tag: v0.3.1
#  rktPullDocker: false

# DNS Masq metrics image repository to use.
#dnsMasqMetricsImage:
#  repo: gcr.io/google_containers/k8s-dns-sidecar-amd64
#  tag: 1.14.4
#  rktPullDocker: false

# Exec Healthz image repository to use.
#execHealthzImage:
#  repo: gcr.io/google_containers/exechealthz-amd64
#  tag: 1.2
#  rktPullDocker: false

# Heapster image repository to use.
#heapsterImage:
#  repo: gcr.io/google_containers/heapster
#  tag: v1.4.0
#  rktPullDocker: false

# Addon Resizer image repository to use.
#addonResizerImage:
#  repo: gcr.io/google_containers/addon-resizer
#  tag: 2.0
#  rktPullDocker: false

# Kube Dashboard image repository to use.
#kubeDashboardImage:
#  repo: gcr.io/google_containers/kubernetes-dashboard-amd64
#  tag: v1.6.1
#  rktPullDocker: false

# Calico Controller image repository to use.
#calicoCtlImage:
#  repo: calico/ctl
#  tag: v1.2.0
#  rktPullDocker: false

# Pause image repository to use.This works only if you are deploying your cluster in "cn-north-1" region.
#pauseImage:
#  repo: gcr.io/google_containers/pause-amd64
#  tag: 3.0
#  rktPullDocker: false

# Flannel image repository to use.This allow pulling flannel image from a docker repo.
#flannelImage:
#  repo: quay.io/coreos/flannel
#  tag: v0.7.1
#  rktPullDocker: false

# JournaldCloudWatchLogsImage image repository to use. This sends journald logs to CloudWatch.
#journaldCloudWatchLogsImage:
#  repo: "jollinshead/journald-cloudwatch-logs"
#  tag: "0.1"
#  rktPullDocker: true

# Use Calico for network policy.
# useCalico: false

# Create MountTargets to subnets managed by kube-aws for a pre-existing Elastic File System (Amazon EFS),
# and then mount to every node.
#
# This is for mounting an EFS to every node.
# If you'd like to mount an EFS only to a specific node pool, set `worker.nodePools[].elasticFileSystemId` instead.
#
# Enter the resource id, eg "fs-47a2c22e"
# This is a NFS share that will be available across the entire cluster through a hostPath volume on the "/efs" mountpoint
#
# You can create a new EFS volume using the CLI:
# $ aws efs create-file-system --creation-token $(uuidgen)
#
# Beware that:
# * an EFS file system can not be mounted from multiple subnets from the same availability zone and
#   therefore this feature won't work like you might have expected when you're deploying your cluster to an existing VPC and
#   wanted to mount an existing EFS to the subnet(s) created by kube-aws
#   See https://github.com/kubernetes-incubator/kube-aws/issues/208 for more information
# * kube-aws doesn't create MountTargets for existing subnets(=NOT managed by kube-aws). If you'd like to bring your own subnets
#   to be used by kube-aws, it is now your responsibility to configure the subnets, including creating MountTargets, accordingly
#   to your requirements
#elasticFileSystemId: fs-47a2c22e

# Create shared persistent volume
#sharedPersistentVolume: false

# Determines the container runtime for kubernetes to use. Accepts 'docker' or 'rkt'.
# containerRuntime: docker

# If you do not want kube-aws to manage certificaes, set it to false. If you do that
# you are responsible for making sure that nodes have correct certificates by the time
# daemons start up.
# manageCertificates: true

# When enabled, autoscaling groups managing controller nodes wait for nodes to be up and running.
# It is enabled by default.
#waitSignal:
#  enabled: true
#   maxBatchSize: 1

# Autosaves all Kubernetes resources (in .json format) to a bucket 's3:.../<your-cluster-name>/backup/*'.
# The autosave process executes on start-up and repeats every 24 hours.
#kubeResourcesAutosave:
#  enabled: false

# When enabled, all nodes will forward journald logs to AWS CloudWatch.
# It is disabled by default.
#cloudWatchLogging:
# enabled: false
# retentionInDays: 7
# # When enabled, feedback from Journald logs (with an applied filter) will be outputted during kube-aws 'apply | up'.
# # It is enabled by default - provided cloudWatchLogging is enabled.
# localStreaming:
#  enabled: true
#  filter:  `{ $.priority = "CRIT" || $.priority = "WARNING" && $.transport = "journal" && $.systemdUnit = "init.scope" }`
#  interval: 60

# When enabled, all nodes will have Amazon SSM Agent installed.
# It is disabled by default.
# You might want to set 'managedPolicies' up to run the agents properly. More details: http://docs.aws.amazon.com/systems-manager/latest/userguide/sysman-configuring-access-policies.html
#amazonSsmAgent:
#  enabled: true
#  downloadUrl: https://github.com/DailyHotel/amazon-ssm-agent/releases/download/v2.0.805.1/ssm.linux-amd64.tar.gz
#  sha1sum: a6fff8f9839d5905934e7e3df3123b54020a1f5e

<<<<<<< HEAD
# When enabled, will enable a DNS-masq DaemonSet to make PODs to resolve DNS names via locally running dnsmasq
# It is disabled by default.
#kubeDnsMasq:
# daemonSet: false

=======
# When enabled, CloudFormation events will stream to stdout during kube-aws 'update | up'.
# It is enabled by default.
#cloudFormationStreaming: true
>>>>>>> 02827d6e

# Addon features
addons:
  # Will provision controller nodes with IAM permissions to run cluster-autoscaler and
  # create a cluster-autoscaler deployment in the cluster
  # CA runs only on controller nodes by default. Turn on `worker.nodePools[].clusterAutoscalerSupport.enabled` to
  # add nodes from a node pool to be where CA runs
  clusterAutoscaler:
    enabled: false

  # When enabled, Kubernetes rescheduler is deployed to the cluster controller(s)
  # This feature is experimental currently so may not be production ready
  rescheduler:
    enabled: false

# Experimental features will change in backward-incompatible ways
# experimental:
#   # Enable admission controllers
#   admission:
#     podSecurityPolicy:
#       enabled: true
#     denyEscalatingExec:
#       enabled: true
#   # Used to provide `/etc/environment` env vars with values from arbitrary CloudFormation refs
#   awsEnvironment:
#     enabled: true
#     environment:
#       CFNSTACK: '{ "Ref" : "AWS::StackId" }'
#   # Enable audit log for apiserver. Recommended when `rbac` is enabled.
#   auditLog:
#     enabled: true
#     maxage: 30
#     logpath: /dev/stdout
#   authentication:
#     # See https://kubernetes.io/docs/admin/authentication/#webhook-token-authentication
#     # for more information.
#     webhook:
#       enabled: true
#       cacheTTL: 1m0s
#       configBase64: base64-encoded-webhook-yaml
#   # Add predefined set of labels to the controller nodes
#   # The set includes names of launch configurations and autoscaling groups
#   awsNodeLabels:
#     enabled: true
#   # If enabled, instructs the controller manager to automatically issue TLS certificates to worker nodes via
#   # certificate signing requests (csr) made to the API server using the bootstrap token. It's recommended to
#   # also enable the rbac plugin in order to limit requests using the bootstrap token to only be able to make
#   # requests related to certificate provisioning.
#   # The bootstrap token is automatically generated in ./credentials/kubelet-tls-bootstrap-token.
#   tlsBootstrap:
#     enabled: true
#   # This option has not yet been tested with rkt as container runtime
#   ephemeralImageStorage:
#     enabled: true
#   # When enabled it will grant sts:assumeRole permission to the IAM role for controller nodes.
#   # This is intended to be used in combination with .controller.managedIamRoleName. See #297 for more information.
#   kube2IamSupport:
#     enabled: true
#   # When enabled, `kubectl drain` is run when the instance is being replaced by the auto scaling group, or when
#   # the instance receives a termination notice (in case of spot instances)
#   nodeDrainer:
#     enabled: true
#     # Maximum time to wait, in minutes, for the node to be completely drained. Must be an integer between 1 and 60.
#     drainTimeout: 5
#   # Enable dex  integration - https://github.com/coreos/dex
#   # Configure OpenID Connect token authenticator plugin in Kubernetes API server.
#   # Notice: always use "https" for the "url", otherwise the Kubernetes API server will not start correctly.
#   # Please set selfSignedCa to false if you plan to expose dex service using a LoadBalancer or Ingress with certificates signed by a trusted CA.
#   dex:
#     enabled: true
#     url: "https://dex.example.com"
#     clientId: "example-app"
#     username: "email"
#     groups: "groups"
#     selfSignedCa: true
#
#   # Dex connectors configuration. You can add configuration for the desired connectors suported by dex or
#   # skip this part if you don't plan to use any of them. Here is an example of GitHub connector.
#     connectors:
#     - type: github
#       id: github
#       name: GitHub
#       config:
#         clientId: "your_client_id"
#         clientSecret: "your_client_secret"
#         redirectURI: https://dex.example.com/callback
#         org: your_organization
#   # Configure static clients and users
#     staticClients:
#     - id: 'example-app'
#       redirectURIs: 'http://127.0.0.1:5555/callback'
#       name: 'Example App'
#       secret: 'ZXhhbXBsZS1hcHAtc2VjcmV0'
#
#     staticPasswords:
#     - email: "admin@example.com"
#       # bcrypt hash of the string "password". You can use bcrypt-tool from CoreOS to generate the passwords.
#       hash: "$2a$10$2b2cU8CPhOTaGrs1HRQuAueS7JTT5ZHsHSzYiFPm1leZck7Mc8T4W"
#       username: "admin"
#       userID: "08a8684b-db88-4b73-90a9-3cd1661f5466"
#
#   plugins:
#     rbac:
#       enabled: true
#
#   # When set to true this configures the k8s aws provider so that it doesn't modify every node's security group to include an additional ingress rule per an ELB created for a k8s service whose type is "LoadBalancer"
#   # It requires that the user has setup a rule that allows inbound traffic on kubelet ports
#   # from the local VPC subnet so that load balancers can access it.  Ref: https://github.com/kubernetes/kubernetes/issues/26670
#   disableSecurityGroupIngress: false
#
#   # Command line flag passed to the controller-manager. (default 40s)
#   # This is the amount of time which we allow running Node to be unresponsive before marking it unhealthy.
#   # Must be N times more than kubelet's nodeStatusUpdateFrequency (default 10s).
#   nodeMonitorGracePeriod: "40s"

# AWS Tags for cloudformation stack resources
#stackTags:
#  Name: "Kubernetes"
#  Environment: "Production"

# User-provided YAML map available in control-plane's stack-template.json
#customSettings:
#  key1: [ 1, 2, 3 ]<|MERGE_RESOLUTION|>--- conflicted
+++ resolved
@@ -1095,17 +1095,14 @@
 #  downloadUrl: https://github.com/DailyHotel/amazon-ssm-agent/releases/download/v2.0.805.1/ssm.linux-amd64.tar.gz
 #  sha1sum: a6fff8f9839d5905934e7e3df3123b54020a1f5e
 
-<<<<<<< HEAD
 # When enabled, will enable a DNS-masq DaemonSet to make PODs to resolve DNS names via locally running dnsmasq
 # It is disabled by default.
 #kubeDnsMasq:
 # daemonSet: false
 
-=======
 # When enabled, CloudFormation events will stream to stdout during kube-aws 'update | up'.
 # It is enabled by default.
 #cloudFormationStreaming: true
->>>>>>> 02827d6e
 
 # Addon features
 addons:
